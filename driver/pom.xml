<?xml version="1.0" encoding="UTF-8"?>

<project xmlns="http://maven.apache.org/POM/4.0.0" xmlns:xsi="http://www.w3.org/2001/XMLSchema-instance"
  xsi:schemaLocation="http://maven.apache.org/POM/4.0.0 http://maven.apache.org/xsd/maven-4.0.0.xsd">
  <modelVersion>4.0.0</modelVersion>
  <name>Oracle NoSQL Database SDK for Java</name>
  <description>
    This project contains the SDK used for Oracle NoSQL Database
  </description>
  <url>https://github.com/oracle/nosql-java-sdk</url>
  <licenses>
    <license>
      <name>The Universal Permissive License (UPL), Version 1.0</name>
      <url>https://www.oracle.com/downloads/licenses/upl-license1.html</url>
      <distribution>repo</distribution>
    </license>
  </licenses>
  <developers>
    <developer>
      <id>oracle</id>
      <name>Oracle</name>
      <organizationUrl>https://www.oracle.com</organizationUrl>
    </developer>
  </developers>
  <scm>
    <connection>scm:git:git@github.com:oracle/nosql-java-sdk.git</connection>
    <url>https://github.com/oracle/nosql-java-sdk</url>
  </scm>

  <groupId>com.oracle.nosql.sdk</groupId>
  <artifactId>nosqldriver</artifactId>
<<<<<<< HEAD
  <version>5.4.17cezar</version>
=======
  <version>5.4.18-SNAPSHOT</version>
>>>>>>> 8aafcb67
  <packaging>jar</packaging>

  <organization>
    <name>Oracle Corporation</name>
    <url>http://www.oracle.com/</url>
  </organization>

  <properties>
    <project.build.sourceEncoding>UTF-8</project.build.sourceEncoding>
    <maven.compiler.source>1.8</maven.compiler.source>
    <maven.compiler.target>1.8</maven.compiler.target>
    <timestamp>${maven.build.timestamp}</timestamp>
    <maven.build.timestamp.format>d-MMMM-yyyy</maven.build.timestamp.format>
    <copyright>Copyright (c) 2011, 2025 Oracle and/or its affiliates. All rights reserved.</copyright>
    <java.apidoc>http://docs.oracle.com/javase/8/docs/api</java.apidoc>
    <maven.deploy.skip>false</maven.deploy.skip>
    <netty.version>4.1.118.Final</netty.version>
    <jackson.version>2.15.2</jackson.version>
   <!-- by default, skip tests; tests require a profile -->
   <maven.test.skip>true</maven.test.skip>
   <javac>javac</javac>
  </properties>

  <profiles>

    <!-- test profiles used with the test target
         Running tests requires a running on-premises service and httpproxy
         or a running cloud simulator. Required information:
            o endpoint
         Examples:
           mvn -Ptest-cloudsim test -DargLine="-Dtest.endpoint=http://localhost:8080"
           mvn -Ptest-onprem test -DargLine="-Dtest.endpoint=http://localhost:8090"

        These tests are not designed to work directly against the cloud service
        as they require a high rate of DDL operations and generally use more
        resource than a user might want to use in the cloud.

        A secure, onprem configuration requires more information:
          1. user name and password
          2. trust store and optional password for the SSL certificate to use to
          communicate with the proxy
        These are also passed as system properties, e.g.:
          mvn -Ptest-onprem-secure test -DargLine="-Dtest.endpoint=<secure-endpoint> -Dtest.user=<username> -Dtest.password=<user-password> -Dtest.trust=<path-to-trust-store> -Dtest.trust.password=<trust-store-password>"

        Individual test methods can be traced by adding "-Dtest.trace=true" to
        the argLine string
    -->
    <profile>
      <id>test-cloudsim</id>
      <properties>
        <maven.test.skip>false</maven.test.skip>
        <secure>false</secure>
        <onprem>false</onprem>
        <serverType>cloudsim</serverType>
        <!-- exclude non-server tests and on-premises tests -->
        <excluded.tests>
          StoreAccessTokenProviderTest.java, ResourcePrincipalProviderTest.java,
          ConfigFileTest.java, SignatureProviderTest.java,
          UserProfileProviderTest.java, InstancePrincipalsProviderTest.java,
          HandleConfigTest.java, JsonTest.java, ValueTest.java,
          OnPremiseTest.java, ConnectionPoolTest.java
        </excluded.tests>
      </properties>
    </profile>

    <profile>
      <id>test-onprem</id>
      <properties>
        <maven.test.skip>false</maven.test.skip>
        <secure>false</secure>
        <onprem>true</onprem>
        <serverType>onprem</serverType>
        <!-- exclude non-server tests -->
        <excluded.tests>
          StoreAccessTokenProviderTest.java, ResourcePrincipalProviderTest.java,
          ConfigFileTest.java, SignatureProviderTest.java,
          UserProfileProviderTest.java, InstancePrincipalsProviderTest.java,
          HandleConfigTest.java, JsonTest.java, ValueTest.java, ConnectionPoolTest.java
        </excluded.tests>
      </properties>
    </profile>

    <profile>
      <id>test-onprem-secure</id>
      <properties>
        <maven.test.skip>false</maven.test.skip>
        <secure>true</secure>
        <onprem>true</onprem>
        <serverType>onprem</serverType>
        <!-- exclude non-server tests -->
        <excluded.tests>
          StoreAccessTokenProviderTest.java, ResourcePrincipalProviderTest.java,
          ConfigFileTest.java, SignatureProviderTest.java,
          UserProfileProviderTest.java, InstancePrincipalsProviderTest.java,
          HandleConfigTest.java, JsonTest.java, ValueTest.java, ConnectionPoolTest.java
        </excluded.tests>
        <maven.buildNumber.doCheck>false</maven.buildNumber.doCheck>
      </properties>
    </profile>

    <!-- these tests require no server; new tests of that nature go here -->
    <profile>
      <id>test-local</id>
      <properties>
        <maven.test.skip>false</maven.test.skip>
        <local>true</local>
        <serverType>none</serverType>
        <included.tests>
          StoreAccessTokenProviderTest.java, ResourcePrincipalProviderTest.java,
          ConfigFileTest.java, SignatureProviderTest.java,
          UserProfileProviderTest.java, InstancePrincipalsProviderTest.java,
          HandleConfigTest.java, JsonTest.java, ValueTest.java,
          SessionTokenProviderTest.java
        </included.tests>
      </properties>
    </profile>

    <!-- skip javadoc -->
    <profile>
      <id>xdoc</id>
      <properties>
        <maven.javadoc.skip>true</maven.javadoc.skip>
      </properties>
    </profile>

        <!-- The profile to run eclipse compiler check -->
    <!--
      It sets the compiler output directory to target/ecj-target, making sure that
      we don't accidentally use ecj compiled classes in release package.
      It also triggers `clean` phase automatically.
    -->
    <profile>
      <id>warnings</id>
      <build>
        <directory>${project.basedir}/target/ecj-target</directory>
        <pluginManagement>
          <plugins>
            <plugin>
              <artifactId>maven-compiler-plugin</artifactId>
              <version>3.11.0</version>
              <configuration>
                <compilerId>eclipse</compilerId>
                <fork>true</fork>
                <debug>false</debug>
                <failOnWarning>false</failOnWarning>
                <compilerArgs>
                  <arg>-properties</arg>
                  <arg>${maven.multiModuleProjectDirectory}/.settings/org.eclipse.jdt.core.prefs</arg>
                  <arg>-enableJavadoc</arg>
                  <arg>-Xemacs</arg>
                </compilerArgs>
              </configuration>

              <dependencies>
                <dependency>
                  <groupId>org.codehaus.plexus</groupId>
                  <artifactId>plexus-compiler-eclipse</artifactId>
                  <version>2.13.0</version>
                </dependency>

                <dependency>
                  <groupId>org.eclipse.jdt</groupId>
                  <artifactId>ecj</artifactId>
                  <version>3.34.0</version>
                </dependency>
              </dependencies>
            </plugin>
          </plugins>
        </pluginManagement>
        <plugins>
          <plugin>
            <artifactId>maven-clean-plugin</artifactId>
            <executions>
              <execution>
                <id>auto-clean</id>
                <phase>initialize</phase>
                <goals>
                  <goal>clean</goal>
                </goals>
              </execution>
            </executions>
          </plugin>
        </plugins>
      </build>
    </profile>

  </profiles>
  <dependencies>

    <!-- jackson core - JSON processing -->
    <dependency>
      <groupId>com.fasterxml.jackson.core</groupId>
      <artifactId>jackson-core</artifactId>
      <version>${jackson.version}</version>
    </dependency>

    <!-- Netty - networking -->
    <dependency>
      <groupId>io.netty</groupId>
      <artifactId>netty-buffer</artifactId>
      <version>${netty.version}</version>
    </dependency>
    <dependency>
      <groupId>io.netty</groupId>
      <artifactId>netty-codec-http</artifactId>
      <version>${netty.version}</version>
    </dependency>
    <dependency>
      <groupId>io.netty</groupId>
      <artifactId>netty-handler</artifactId>
      <version>${netty.version}</version>
    </dependency>
    <dependency>
      <groupId>io.netty</groupId>
      <artifactId>netty-handler-proxy</artifactId>
      <version>${netty.version}</version>
    </dependency>

    <!-- test -->
    <dependency>
      <groupId>junit</groupId>
      <artifactId>junit</artifactId>
      <version>4.13.1</version>
      <scope>test</scope>
    </dependency>

  </dependencies>

  <build>
    <finalName>${project.artifactId}</finalName>
    <plugins>
      <plugin>
        <artifactId>maven-clean-plugin</artifactId>
        <version>3.3.1</version>
      </plugin>
      <plugin>
        <artifactId>maven-resources-plugin</artifactId>
        <version>3.3.1</version>
      </plugin>
      <plugin>
        <artifactId>maven-compiler-plugin</artifactId>
        <version>3.11.0</version>
        <configuration>
          <fork>true</fork>
          <source>1.8</source>
          <target>1.8</target>
          <showDeprecation>true</showDeprecation>
          <showWarnings>true</showWarnings>
          <compilerArgument>-Xlint:all</compilerArgument>
          <!-- this is parameterized to allow it to be overridden -->
          <executable>${javac}</executable>
        </configuration>
      </plugin>
      <plugin>
        <!-- test plugin -->
        <artifactId>maven-surefire-plugin</artifactId>
        <version>3.1.2</version>
        <configuration>
          <!-- uncomment below to write stdout to files
               in target/surefire-reports -->
          <!-- <redirectTestOutputToFile>true</redirectTestOutputToFile> -->
          <workingDirectory>${project.build.directory}/test-run</workingDirectory>
          <systemPropertyVariables>
            <test.serverType>${serverType}</test.serverType>
            <test.secure>${secure}</test.secure>
            <test.onprem>${onprem}</test.onprem>
            <test.local>${local}</test.local>
          </systemPropertyVariables>
          <includes>
            <include>${included.tests}</include>
          </includes>
          <excludes>
            <exclude>${excluded.tests}</exclude>
          </excludes>
        </configuration>
      </plugin>
      <plugin>
        <artifactId>maven-jar-plugin</artifactId>
        <version>3.3.0</version>
        <configuration>
          <archive>
            <manifest>
              <addDefaultEntries>false</addDefaultEntries>
              <addDefaultImplementationEntries>true</addDefaultImplementationEntries>
              <addDefaultSpecificationEntries>true</addDefaultSpecificationEntries>
              <addBuildEnvironmentEntries>true</addBuildEnvironmentEntries>
              <addClasspath>true</addClasspath>
              <!--  drop version from dependent jar files in manifest class path
              -->
              <classpathLayoutType>custom</classpathLayoutType>
              <customClasspathLayout>
                $${artifact.artifactId}.$${artifact.extension}
              </customClasspathLayout>
              <mainClass>oracle.nosql.driver.DriverMain</mainClass>
            </manifest>
            <manifestEntries>
              <Build-Id>${buildNumber}</Build-Id>
            </manifestEntries>
          </archive>
        </configuration>
      </plugin>
      <!-- this plugin is used to add Build-Id to the manifest -->
      <plugin>
        <groupId>org.codehaus.mojo</groupId>
        <artifactId>buildnumber-maven-plugin</artifactId>
        <version>3.2.0</version>
        <executions>
          <execution>
            <phase>validate</phase>
            <goals>
              <goal>create</goal>
            </goals>
          </execution>
        </executions>
        <configuration>
          <!-- allow this to work with local changes, don't update the repo-->
          <doCheck>false</doCheck>
          <doUpdate>false</doUpdate>
          <!-- shorten git changeset to first 8 characters-->
          <shortRevisionLength>8</shortRevisionLength>
        </configuration>
      </plugin>
      <plugin>
        <artifactId>maven-install-plugin</artifactId>
        <version>3.1.1</version>
      </plugin>

      <plugin>
        <groupId>org.apache.maven.plugins</groupId>
        <artifactId>maven-source-plugin</artifactId>
        <version>3.3.0</version>
        <executions>
          <execution>
            <id>attach-sources</id>
            <phase>install</phase>
            <goals>
              <goal>jar</goal>
            </goals>
          </execution>
        </executions>
      </plugin>

      <!-- javadoc -->
      <plugin>
        <groupId>org.apache.maven.plugins</groupId>
        <artifactId>maven-javadoc-plugin</artifactId>
        <version>3.5.0</version>
        <configuration>
          <quiet>true</quiet>
          <doclint>-missing</doclint>
          <source>8</source>
          <doctitle>${project.name} ${project.version}</doctitle>
          <windowtitle>${project.name} ${project.version}</windowtitle>
          <!-- exclude these packages.
               TODO: the this list should include
               oracle.nosql.driver.ops.serde. The problem is that if added
               javadoc fails as it tries to operate on files in that package anyway.
               May need to post-process the doc to remove the package and link.
          -->
          <excludePackageNames>
            oracle.nosql.driver.http;oracle.nosql.driver.httpclient;oracle.nosql.driver.query;oracle.nosql.driver.util;oracle.nosql.driver.ops.serde;oracle.nosql.driver.ops.serde.nson;oracle.nosql.driver.iam.pki
          </excludePackageNames>
          <show>public</show>
          <header>
            <![CDATA[<b>Oracle NoSQL Database</b><br><font size=\"-1\"> Version ${project.version} ${maven.build.timestamp}</font>]]>
          </header>
          <bottom><![CDATA[<font size=1>${copyright}</font>]]> </bottom>
          <additionalOptions>
            <additionalOption>-author</additionalOption>
          </additionalOptions>
          <!-- put output in target/apidocs -->
          <reportOutputDirectory>
            ${project.build.directory}/apidocs
          </reportOutputDirectory>
        </configuration>
        <executions>
          <execution>
            <id>javadoc-jar</id>
            <goals>
              <goal>jar</goal>
              <goal>javadoc</goal>
            </goals>
            <phase>install</phase>
          </execution>
        </executions>
      </plugin>

      <!-- create the tar.gz and .zip archives in package phase -->
      <plugin>
        <artifactId>maven-assembly-plugin</artifactId>
        <configuration>
          <!-- suppress warning about long paths in tarball -->
          <tarLongFileMode>gnu</tarLongFileMode>
          <!--
              Drop the version on the name of the tar.gz and zip files generated.
              Add it to the archive name when released.
          -->
          <finalName>oracle-nosql-java-sdk</finalName>
          <!-- assembly id is "sdk," don't append it to the archive names -->
          <appendAssemblyId>false</appendAssemblyId>
          <!-- don't deploy at this time -->
          <attach>true</attach>
          <descriptors>
            <descriptor>src/main/assembly/sdk.xml</descriptor>
          </descriptors>
        </configuration>
        <executions>
          <execution>
            <id>make-assembly</id>
            <phase>install</phase>
            <goals>
              <goal>single</goal>
            </goals>
          </execution>
        </executions>
      </plugin>

      <!-- add license files to jar files -->
      <plugin>
        <groupId>org.codehaus.mojo</groupId>
        <artifactId>exec-maven-plugin</artifactId>
        <version>3.1.0</version>
        <executions>
          <execution>
            <id>Generate SDK Version strings</id>
            <phase>generate-sources</phase>
            <configuration>
              <executable>${basedir}/scripts/generate_version_strings.sh</executable>
            </configuration>
            <goals>
              <goal>exec</goal>
            </goals>
          </execution>
          <execution>
            <id>human-readable NSON string generation</id>
            <phase>generate-sources</phase>
            <configuration>
              <executable>${basedir}/scripts/build_nson_strings.sh</executable>
            </configuration>
            <goals>
              <goal>exec</goal>
            </goals>
          </execution>
          <execution>
            <id>add license files to runtime jar</id>
            <phase>package</phase>
            <goals>
              <goal>exec</goal>
            </goals>
            <configuration>
              <executable>jar</executable>
              <workingDirectory>${basedir}/target</workingDirectory>
              <arguments>
                <argument>uf</argument>
                <argument>nosqldriver.jar</argument>
                <argument>../../LICENSE.txt</argument>
                <argument>../../THIRD_PARTY_LICENSES.txt</argument>
              </arguments>
            </configuration>
          </execution>
          <execution>
            <id>add license file to javadoc jar</id>
            <phase>install</phase>
            <goals>
              <goal>exec</goal>
            </goals>
            <configuration>
              <executable>jar</executable>
              <workingDirectory>${basedir}/target</workingDirectory>
              <arguments>
                <argument>uf</argument>
                <argument>nosqldriver-javadoc.jar</argument>
                <argument>../../LICENSE.txt</argument>
              </arguments>
            </configuration>
          </execution>
          <execution>
            <id>add license file to source jar</id>
            <phase>install</phase>
            <goals>
              <goal>exec</goal>
            </goals>
            <configuration>
              <executable>jar</executable>
              <workingDirectory>${basedir}/target</workingDirectory>
              <arguments>
                <argument>uf</argument>
                <argument>nosqldriver-sources.jar</argument>
                <argument>../../LICENSE.txt</argument>
              </arguments>
            </configuration>
          </execution>
        </executions>
      </plugin>
    </plugins>
  </build>
</project><|MERGE_RESOLUTION|>--- conflicted
+++ resolved
@@ -29,11 +29,7 @@
 
   <groupId>com.oracle.nosql.sdk</groupId>
   <artifactId>nosqldriver</artifactId>
-<<<<<<< HEAD
-  <version>5.4.17cezar</version>
-=======
   <version>5.4.18-SNAPSHOT</version>
->>>>>>> 8aafcb67
   <packaging>jar</packaging>
 
   <organization>
