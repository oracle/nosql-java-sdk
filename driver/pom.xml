--- conflicted
+++ resolved
@@ -29,11 +29,7 @@
 
   <groupId>com.oracle.nosql.sdk</groupId>
   <artifactId>nosqldriver</artifactId>
-<<<<<<< HEAD
-  <version>5.3.2-SNAPSHOT</version>
-=======
   <version>5.3.2</version>
->>>>>>> 4a618a15
   <packaging>jar</packaging>
 
   <organization>
