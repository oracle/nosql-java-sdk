<?xml version="1.0" encoding="UTF-8"?>

<project xmlns="http://maven.apache.org/POM/4.0.0" xmlns:xsi="http://www.w3.org/2001/XMLSchema-instance"
  xsi:schemaLocation="http://maven.apache.org/POM/4.0.0 http://maven.apache.org/xsd/maven-4.0.0.xsd">
  <modelVersion>4.0.0</modelVersion>
  <name>Oracle NoSQL Database SDK for Java</name>
  <description>
    This project contains the SDK used for Oracle NoSQL Database
  </description>
  <url>https://github.com/oracle/nosql-java-sdk</url>
  <licenses>
    <license>
      <name>The Universal Permissive License (UPL), Version 1.0</name>
      <url>https://www.oracle.com/downloads/licenses/upl-license1.html</url>
      <distribution>repo</distribution>
    </license>
  </licenses>
  <developers>
    <developer>
      <id>oracle</id>
      <name>Oracle</name>
      <organizationUrl>https://www.oracle.com</organizationUrl>
    </developer>
  </developers>
  <scm>
    <connection>scm:git:git@github.com:oracle/nosql-java-sdk.git</connection>
    <url>https://github.com/oracle/nosql-java-sdk</url>
  </scm>

  <groupId>com.oracle.nosql.sdk</groupId>
  <artifactId>nosqldriver</artifactId>
<<<<<<< HEAD
  <version>5.4.13-SNAPSHOT</version>
=======
  <version>5.4.13</version>
>>>>>>> a8d55fc3
  <packaging>jar</packaging>

  <organization>
    <name>Oracle Corporation</name>
    <url>http://www.oracle.com/</url>
  </organization>

  <properties>
    <project.build.sourceEncoding>UTF-8</project.build.sourceEncoding>
    <maven.compiler.source>1.8</maven.compiler.source>
    <maven.compiler.target>1.8</maven.compiler.target>
    <timestamp>${maven.build.timestamp}</timestamp>
    <maven.build.timestamp.format>d-MMMM-yyyy</maven.build.timestamp.format>
    <copyright>Copyright (c) 2011, 2023 Oracle and/or its affiliates. All rights reserved.</copyright>
    <java.apidoc>http://docs.oracle.com/javase/8/docs/api</java.apidoc>
    <maven.deploy.skip>false</maven.deploy.skip>
    <netty.version>4.1.94.Final</netty.version>
    <jackson.version>2.15.2</jackson.version>
    <bouncy.version>1.76</bouncy.version>
   <!-- by default, skip tests; tests require a profile -->
   <maven.test.skip>true</maven.test.skip>
   <javac>javac</javac>
  </properties>

  <profiles>

    <!-- test profiles used with the test target
         Running tests requires a running on-premises service and httpproxy
         or a running cloud simulator. Required information:
            o endpoint
         Examples:
           mvn -Ptest-cloudsim test -DargLine="-Dtest.endpoint=http://localhost:8080"
           mvn -Ptest-onprem test -DargLine="-Dtest.endpoint=http://localhost:8090"

        These tests are not designed to work directly against the cloud service
        as they require a high rate of DDL operations and generally use more
        resource than a user might want to use in the cloud.

        A secure, onprem configuration requires more information:
          1. user name and password
          2. trust store and optional password for the SSL certificate to use to
          communicate with the proxy
        These are also passed as system properties, e.g.:
          mvn -Ptest-onprem-secure test -DargLine="-Dtest.endpoint=<secure-endpoint> -Dtest.user=<username> -Dtest.password=<user-password> -Dtest.trust=<path-to-trust-store> -Dtest.trust.password=<trust-store-password>"

        Individual test methods can be traced by adding "-Dtest.trace=true" to
        the argLine string
    -->
    <profile>
      <id>test-cloudsim</id>
      <properties>
        <maven.test.skip>false</maven.test.skip>
        <secure>false</secure>
        <onprem>false</onprem>
        <serverType>cloudsim</serverType>
        <!-- exclude non-server tests and on-premises tests -->
        <excluded.tests>
          StoreAccessTokenProviderTest.java, ResourcePrincipalProviderTest.java,
          ConfigFileTest.java, SignatureProviderTest.java,
          UserProfileProviderTest.java, InstancePrincipalsProviderTest.java,
          HandleConfigTest.java, JsonTest.java, ValueTest.java,
          OnPremiseTest.java, ConnectionPoolTest.java
        </excluded.tests>
      </properties>
    </profile>

    <profile>
      <id>test-onprem</id>
      <properties>
        <maven.test.skip>false</maven.test.skip>
        <secure>false</secure>
        <onprem>true</onprem>
        <serverType>onprem</serverType>
        <!-- exclude non-server tests -->
        <excluded.tests>
          StoreAccessTokenProviderTest.java, ResourcePrincipalProviderTest.java,
          ConfigFileTest.java, SignatureProviderTest.java,
          UserProfileProviderTest.java, InstancePrincipalsProviderTest.java,
          HandleConfigTest.java, JsonTest.java, ValueTest.java, ConnectionPoolTest.java
        </excluded.tests>
      </properties>
    </profile>

    <profile>
      <id>test-onprem-secure</id>
      <properties>
        <maven.test.skip>false</maven.test.skip>
        <secure>true</secure>
        <onprem>true</onprem>
        <serverType>onprem</serverType>
        <!-- exclude non-server tests -->
        <excluded.tests>
          StoreAccessTokenProviderTest.java, ResourcePrincipalProviderTest.java,
          ConfigFileTest.java, SignatureProviderTest.java,
          UserProfileProviderTest.java, InstancePrincipalsProviderTest.java,
          HandleConfigTest.java, JsonTest.java, ValueTest.java, ConnectionPoolTest.java
        </excluded.tests>
        <maven.buildNumber.doCheck>false</maven.buildNumber.doCheck>
      </properties>
    </profile>

    <!-- these tests require no server; new tests of that nature go here -->
    <profile>
      <id>test-local</id>
      <properties>
        <maven.test.skip>false</maven.test.skip>
        <local>true</local>
        <serverType>none</serverType>
        <included.tests>
          StoreAccessTokenProviderTest.java, ResourcePrincipalProviderTest.java,
          ConfigFileTest.java, SignatureProviderTest.java,
          UserProfileProviderTest.java, InstancePrincipalsProviderTest.java,
          HandleConfigTest.java, JsonTest.java, ValueTest.java,
          SessionTokenProviderTest.java
        </included.tests>
      </properties>
    </profile>

    <!-- skip javadoc -->
    <profile>
      <id>xdoc</id>
      <properties>
        <maven.javadoc.skip>true</maven.javadoc.skip>
      </properties>
    </profile>
  </profiles>
  <dependencies>

    <!-- jackson core - JSON processing -->
    <dependency>
      <groupId>com.fasterxml.jackson.core</groupId>
      <artifactId>jackson-core</artifactId>
      <version>${jackson.version}</version>
    </dependency>

    <!-- Netty - networking -->
    <dependency>
      <groupId>io.netty</groupId>
      <artifactId>netty-buffer</artifactId>
      <version>${netty.version}</version>
    </dependency>
    <dependency>
      <groupId>io.netty</groupId>
      <artifactId>netty-codec-http</artifactId>
      <version>${netty.version}</version>
    </dependency>
    <dependency>
      <groupId>io.netty</groupId>
      <artifactId>netty-handler</artifactId>
      <version>${netty.version}</version>
    </dependency>
    <dependency>
      <groupId>io.netty</groupId>
      <artifactId>netty-handler-proxy</artifactId>
      <version>${netty.version}</version>
    </dependency>

    <!-- Bouncycastle - request signing in cloud -->
    <dependency>
      <groupId>org.bouncycastle</groupId>
      <artifactId>bcprov-jdk18on</artifactId>
      <version>${bouncy.version}</version>
      <exclusions>
        <exclusion>
          <groupId>*</groupId>
          <artifactId>*</artifactId>
        </exclusion>
      </exclusions>
    </dependency>

    <dependency>
      <groupId>org.bouncycastle</groupId>
      <artifactId>bcpkix-jdk18on</artifactId>
      <version>${bouncy.version}</version>
      <exclusions>
        <exclusion>
          <groupId>*</groupId>
          <artifactId>*</artifactId>
        </exclusion>
      </exclusions>
    </dependency>

    <!-- test -->
    <dependency>
      <groupId>junit</groupId>
      <artifactId>junit</artifactId>
      <version>4.13.1</version>
      <scope>test</scope>
    </dependency>

    <!-- IAM unit tests only - Bouncycastle has changed
         the packaging since 1.69, classes needed by test
         has been moved to bcutil-jdk18on.
    -->
    <dependency>
      <groupId>org.bouncycastle</groupId>
      <artifactId>bcutil-jdk18on</artifactId>
      <version>${bouncy.version}</version>
      <scope>test</scope>
    </dependency>
  </dependencies>

  <build>
    <finalName>${project.artifactId}</finalName>
    <plugins>
      <plugin>
        <artifactId>maven-clean-plugin</artifactId>
        <version>3.3.1</version>
      </plugin>
      <plugin>
        <artifactId>maven-resources-plugin</artifactId>
        <version>3.3.1</version>
      </plugin>
      <plugin>
        <artifactId>maven-compiler-plugin</artifactId>
        <version>3.11.0</version>
        <configuration>
          <fork>true</fork>
          <source>1.8</source>
          <target>1.8</target>
          <showDeprecation>true</showDeprecation>
          <showWarnings>true</showWarnings>
          <compilerArgument>-Xlint:all</compilerArgument>
          <!-- this is parameterized to allow it to be overridden -->
          <executable>${javac}</executable>
        </configuration>
      </plugin>
      <plugin>
        <!-- test plugin -->
        <artifactId>maven-surefire-plugin</artifactId>
        <version>3.1.2</version>
        <configuration>
          <!-- uncomment below to write stdout to files
               in target/surefire-reports -->
          <!-- <redirectTestOutputToFile>true</redirectTestOutputToFile> -->
          <workingDirectory>${project.build.directory}/test-run</workingDirectory>
          <systemPropertyVariables>
            <test.serverType>${serverType}</test.serverType>
            <test.secure>${secure}</test.secure>
            <test.onprem>${onprem}</test.onprem>
            <test.local>${local}</test.local>
          </systemPropertyVariables>
          <includes>
            <include>${included.tests}</include>
          </includes>
          <excludes>
            <exclude>${excluded.tests}</exclude>
          </excludes>
        </configuration>
      </plugin>
      <plugin>
        <artifactId>maven-jar-plugin</artifactId>
        <version>3.3.0</version>
        <configuration>
          <archive>
            <manifest>
              <addDefaultEntries>false</addDefaultEntries>
              <addDefaultImplementationEntries>true</addDefaultImplementationEntries>
              <addDefaultSpecificationEntries>true</addDefaultSpecificationEntries>
              <addBuildEnvironmentEntries>true</addBuildEnvironmentEntries>
              <addClasspath>true</addClasspath>
              <!--  drop version from dependent jar files in manifest class path
              -->
              <classpathLayoutType>custom</classpathLayoutType>
              <customClasspathLayout>
                $${artifact.artifactId}.$${artifact.extension}
              </customClasspathLayout>
              <mainClass>oracle.nosql.driver.DriverMain</mainClass>
            </manifest>
            <manifestEntries>
              <Build-Id>${buildNumber}</Build-Id>
            </manifestEntries>
          </archive>
        </configuration>
      </plugin>
      <!-- this plugin is used to add Build-Id to the manifest -->
      <plugin>
        <groupId>org.codehaus.mojo</groupId>
        <artifactId>buildnumber-maven-plugin</artifactId>
        <version>3.2.0</version>
        <executions>
          <execution>
            <phase>validate</phase>
            <goals>
              <goal>create</goal>
            </goals>
          </execution>
        </executions>
        <configuration>
          <!-- allow this to work with local changes, don't update the repo-->
          <doCheck>false</doCheck>
          <doUpdate>false</doUpdate>
          <!-- shorten git changeset to first 8 characters-->
          <shortRevisionLength>8</shortRevisionLength>
        </configuration>
      </plugin>
      <plugin>
        <artifactId>maven-install-plugin</artifactId>
        <version>3.1.1</version>
      </plugin>

      <plugin>
        <groupId>org.apache.maven.plugins</groupId>
        <artifactId>maven-source-plugin</artifactId>
        <version>3.3.0</version>
        <executions>
          <execution>
            <id>attach-sources</id>
            <phase>install</phase>
            <goals>
              <goal>jar</goal>
            </goals>
          </execution>
        </executions>
      </plugin>

      <!-- javadoc -->
      <plugin>
        <groupId>org.apache.maven.plugins</groupId>
        <artifactId>maven-javadoc-plugin</artifactId>
        <version>3.5.0</version>
        <configuration>
          <quiet>true</quiet>
          <!-- consider this: <doclint>-missing</doclint> -->
          <source>8</source>
          <doctitle>${project.name} ${project.version}</doctitle>
          <windowtitle>${project.name} ${project.version}</windowtitle>
          <!-- exclude these packages.
               TODO: the this list should include
               oracle.nosql.driver.ops.serde. The problem is that if added
               javadoc fails as it tries to operate on files in that package anyway.
               May need to post-process the doc to remove the package and link.
          -->
          <excludePackageNames>
            oracle.nosql.driver.http;oracle.nosql.driver.httpclient;oracle.nosql.driver.query;oracle.nosql.driver.util;oracle.nosql.driver.ops.serde;oracle.nosql.driver.ops.serde.nson
          </excludePackageNames>
          <show>public</show>
          <header>
            <![CDATA[<b>Oracle NoSQL Database</b><br><font size=\"-1\"> Version ${project.version} ${maven.build.timestamp}</font>]]>
          </header>
          <bottom><![CDATA[<font size=1>${copyright}</font>]]> </bottom>
          <link>${java.apidoc}</link>
          <additionalOptions>
            <additionalOption>-author</additionalOption>
          </additionalOptions>
          <!-- put output in target/apidocs -->
          <reportOutputDirectory>
            ${project.build.directory}/apidocs
          </reportOutputDirectory>
        </configuration>
        <executions>
          <execution>
            <id>javadoc-jar</id>
            <goals>
              <goal>jar</goal>
              <goal>javadoc</goal>
            </goals>
            <phase>install</phase>
          </execution>
        </executions>
      </plugin>

      <!-- create the tar.gz and .zip archives in package phase -->
      <plugin>
        <artifactId>maven-assembly-plugin</artifactId>
        <configuration>
          <!-- suppress warning about long paths in tarball -->
          <tarLongFileMode>gnu</tarLongFileMode>
          <!--
              Drop the version on the name of the tar.gz and zip files generated.
              Add it to the archive name when released.
          -->
          <finalName>oracle-nosql-java-sdk</finalName>
          <!-- assembly id is "sdk," don't append it to the archive names -->
          <appendAssemblyId>false</appendAssemblyId>
          <!-- don't deploy at this time -->
          <attach>true</attach>
          <descriptors>
            <descriptor>src/main/assembly/sdk.xml</descriptor>
          </descriptors>
        </configuration>
        <executions>
          <execution>
            <id>make-assembly</id>
            <phase>install</phase>
            <goals>
              <goal>single</goal>
            </goals>
          </execution>
        </executions>
      </plugin>

      <!-- add license files to jar files -->
      <plugin>
        <groupId>org.codehaus.mojo</groupId>
        <artifactId>exec-maven-plugin</artifactId>
        <version>3.1.0</version>
        <executions>
          <execution>
            <id>Generate SDK Version strings</id>
            <phase>generate-sources</phase>
            <configuration>
              <executable>${basedir}/scripts/generate_version_strings.sh</executable>
            </configuration>
            <goals>
              <goal>exec</goal>
            </goals>
          </execution>
          <execution>
            <id>human-readable NSON string generation</id>
            <phase>generate-sources</phase>
            <configuration>
              <executable>${basedir}/scripts/build_nson_strings.sh</executable>
            </configuration>
            <goals>
              <goal>exec</goal>
            </goals>
          </execution>
          <execution>
            <id>add license files to runtime jar</id>
            <phase>package</phase>
            <goals>
              <goal>exec</goal>
            </goals>
            <configuration>
              <executable>jar</executable>
              <workingDirectory>${basedir}/target</workingDirectory>
              <arguments>
                <argument>uf</argument>
                <argument>nosqldriver.jar</argument>
                <argument>../../LICENSE.txt</argument>
                <argument>../../THIRD_PARTY_LICENSES.txt</argument>
              </arguments>
            </configuration>
          </execution>
          <execution>
            <id>add license file to javadoc jar</id>
            <phase>install</phase>
            <goals>
              <goal>exec</goal>
            </goals>
            <configuration>
              <executable>jar</executable>
              <workingDirectory>${basedir}/target</workingDirectory>
              <arguments>
                <argument>uf</argument>
                <argument>nosqldriver-javadoc.jar</argument>
                <argument>../../LICENSE.txt</argument>
              </arguments>
            </configuration>
          </execution>
          <execution>
            <id>add license file to source jar</id>
            <phase>install</phase>
            <goals>
              <goal>exec</goal>
            </goals>
            <configuration>
              <executable>jar</executable>
              <workingDirectory>${basedir}/target</workingDirectory>
              <arguments>
                <argument>uf</argument>
                <argument>nosqldriver-sources.jar</argument>
                <argument>../../LICENSE.txt</argument>
              </arguments>
            </configuration>
          </execution>
        </executions>
      </plugin>
    </plugins>
  </build>
</project><|MERGE_RESOLUTION|>--- conflicted
+++ resolved
@@ -29,11 +29,7 @@
 
   <groupId>com.oracle.nosql.sdk</groupId>
   <artifactId>nosqldriver</artifactId>
-<<<<<<< HEAD
   <version>5.4.13-SNAPSHOT</version>
-=======
-  <version>5.4.13</version>
->>>>>>> a8d55fc3
   <packaging>jar</packaging>
 
   <organization>
