/*-
 * Copyright (c) 2011, 2025 Oracle and/or its affiliates. All rights reserved.
 *
 * Licensed under the Universal Permissive License v 1.0 as shown at
 *  https://oss.oracle.com/licenses/upl/
 */
package oracle.nosql.driver;
/**
 * Public class to manage SDK version information
 */
public class SDKVersion {
    /**
     * The full X.Y.Z version of the current SDK
     */
<<<<<<< HEAD
    public static final String VERSION = "5.4.19-CDC";
=======
    public static final String VERSION = "5.4.18";
>>>>>>> cd2b2efd
}<|MERGE_RESOLUTION|>--- conflicted
+++ resolved
@@ -12,9 +12,5 @@
     /**
      * The full X.Y.Z version of the current SDK
      */
-<<<<<<< HEAD
-    public static final String VERSION = "5.4.19-CDC";
-=======
-    public static final String VERSION = "5.4.18";
->>>>>>> cd2b2efd
+    public static final String VERSION = "5.4.19-SNAPSHOT";
 }