/*-
 * Copyright (c) 2011, 2022 Oracle and/or its affiliates. All rights reserved.
 *
 * Licensed under the Universal Permissive License v 1.0 as shown at
 *  https://oss.oracle.com/licenses/upl/
 */

package oracle.nosql.driver;

import static oracle.nosql.driver.util.CheckNull.requireNonNull;

import java.net.MalformedURLException;
import java.net.URL;
import java.util.ArrayList;
import java.util.Arrays;
import java.util.HashSet;
import java.util.List;
import java.util.Set;
import java.util.logging.Level;
import java.util.logging.Logger;

import oracle.nosql.driver.Region.RegionProvider;
import oracle.nosql.driver.iam.SignatureProvider;

import io.netty.handler.ssl.SslContext;

/**
 * NoSQLHandleConfig groups parameters used to configure a {@link
 * NoSQLHandle}. It also provides a way to default common parameters for use by
 * {@link NoSQLHandle} methods. When creating a {@link NoSQLHandle} the
 * NoSQLHandleConfig instance is copied so modification operations on the
 * instance have no effect on existing handles which are immutable. Handle
 * state with default values can be overridden in individual operations.
 * <p>
 * Most of the configuration parameters are optional and have default
 * values if not specified. The only required configuration is the
 * service endpoint required by the constructor.
 */
public class NoSQLHandleConfig implements Cloneable {

    /**
     * The default value for request, and table request timeouts in
     * milliseconds, if not configured.
     */
    private static final int DEFAULT_TIMEOUT = 5000;
    private static final int DEFAULT_TABLE_REQ_TIMEOUT = 10000;

    /**
     * The default value for Consistency if not configured.
     */
    private static final Consistency DEFAULT_CONSISTENCY =
        Consistency.EVENTUAL;

    private static final Set<String> VALID_SSL_PROTOCOLS = new HashSet<>();
    static {
        VALID_SSL_PROTOCOLS.add("SSLv2");
        VALID_SSL_PROTOCOLS.add("SSLv3");
        VALID_SSL_PROTOCOLS.add("TLSv1");
        VALID_SSL_PROTOCOLS.add("TLSv1.1");
        VALID_SSL_PROTOCOLS.add("TLSv1.2");
        VALID_SSL_PROTOCOLS.add("TLSv1.3");
    }

    /*
     * The url used to contact an HTTP proxy
     */
    private final URL serviceURL;

    /*
     * Cloud Service Only. The region will be accessed by the NoSQLHandle, which
     * will be used to build the service URL.
     */
    private Region region;

    /**
     * The default request timeout, used when a specific operation doesn't
     * set its own.
     */
    private int timeout;

    /**
     * The default table request timeout, used when a table operation doesn't
     * set its own.
     */
    private int tableRequestTimeout;

    /**
     * The default read consistency, used when a specific operation doesn't
     * set its own.
     */
    private Consistency consistency;

    /**
     * The size of the connection pool, which is a fixed-size pool, defaults
     * to nCPUs * 2
     */
    private int connectionPoolSize;

    /**
     * The maximum number of pending acquires for the pool
     */
    private int poolMaxPending;

    /**
     * The number of threads to configure for handling asynchronous netty
     * traffic. Defaults to nCPUs * 2
     */
    private int numThreads;

    /**
     * The maximum content associated with a request. Payloads that exceed
     * this value will result in an IllegalArgumentException.
     *
     * Default: 0 (use HttpClient default value, currently 32MB)
     */
    private int maxContentLength = 0;

    /**
     * The maximum size of http chunks.
     *
     * Default: 0 (use HttpClient default value, currently 64KB)
     */
    private int maxChunkSize = 0;

    /**
     * A RetryHandler, or null if not configured by the user.
     */
    private RetryHandler retryHandler;

    /**
     * An AuthorizationProvider, or null if not configured by the user.
     */
    private AuthorizationProvider authProvider;

    /**
     * SslContext. In production this may be set internally so not used here.
     * This is used for testing, at least.
     */
    private SslContext sslCtx;

    /**
     * The Logger used by the driver, or null if not configured by the user.
     */
    private Logger logger;

    /**
     * The cipher suites used by the driver, or null if not configured
     * by the user.
     */
    private List<String> ciphers;

    /**
     * The SSL protocols used by the driver, or null if not configured
     * by the user.
     */
    private List<String> protocols;

    /**
     * The size of cache used for storing SSLSession objects, or 0 if not
     * configured by the user.
     */
    private int sslSessionCacheSize = 0;

    /**
     * The timeout limit of SSLSession objects, or 0 if not configured by
     * the user.
     */
    private int sslSessionTimeout = 0;

    /**
     * Cloud service only.
     *
     * The default compartment name or ocid, if set. This may be null
     * in which case the compartment used is either the root compartment for
     * the tenancy or the compartment specified in a request. Any
     * compartment specified in a request or table name overrides this
     * default.
     */
    private String compartment;

    /**
     * Enable rate limiting.
     * Cloud service only.
     */
    private boolean rateLimitingEnabled;

    /**
     * Default percentage of table limits to use in rate limiting.
     * Cloud service only.
     */
    private double defaultRateLimiterPercentage;

    /*
     * HTTP Proxy configuration, optional
     */
    private String proxyHost;
    private int proxyPort;
    private String proxyUsername;
    private String proxyPassword;

    /**
     * Statistics configuration, optional.
     */
    public static final String STATS_PROFILE_PROPERTY =
        "com.oracle.nosql.sdk.nosqldriver.stats.profile";
    public static final String STATS_INTERVAL_PROPERTY =
        "com.oracle.nosql.sdk.nosqldriver.stats.interval";
    public static final String STATS_PRETTY_PRINT_PROPERTY =
        "com.oracle.nosql.sdk.nosqldriver.stats.pretty-print";
<<<<<<< HEAD
=======
    public static final String STATS_ENABLE_LOG_PROPERTY =
        "com.oracle.nosql.sdk.nosqldriver.stats.enable-log";
>>>>>>> 884ad68a

    /* Statistics logging interval in seconds. Default 600 sec, ie. 10 min. */
    public static final int DEFAULT_STATS_INTERVAL = 600;
    public static final StatsControl.Profile DEFAULT_STATS_PROFILE =
        StatsControl.Profile.NONE;
<<<<<<< HEAD
    public static final boolean DEFAULT_STATS_PRETY_PRINT = false;

    private int statsInterval = DEFAULT_STATS_INTERVAL;
    private StatsControl.Profile statsProfile = DEFAULT_STATS_PROFILE;
    private boolean statsPrettyPrint = DEFAULT_STATS_PRETY_PRINT;
=======
    public static final boolean DEFAULT_STATS_PRETTY_PRINT = false;
    public static final boolean DEFAULT_ENABLE_LOG = true;

    private int statsInterval = DEFAULT_STATS_INTERVAL;
    private StatsControl.Profile statsProfile = DEFAULT_STATS_PROFILE;
    private boolean statsPrettyPrint = DEFAULT_STATS_PRETTY_PRINT;
    private boolean statsEnableLog = DEFAULT_ENABLE_LOG;
>>>>>>> 884ad68a
    private StatsControl.StatsHandler statsHandler = null;

    /**
     * Specifies an endpoint or region id to use to connect to the Oracle
     * NoSQL Database Cloud Service or, if on-premise, the Oracle NoSQL
     * Database proxy server.
     * <p>
     * There is flexibility in how endpoints are specified. A fully specified
     * endpoint is of the format:
     * <pre>    http[s]://host:port</pre>
     * This interface accepts portions of a fully specified endpoint, including
     * a region id (see {@link Region}) string if using the Cloud service.
     * <p>
     * A valid endpoint is one of these:
     * <ol>
     * <li>region id string (cloud service only)</li>
     * <li>a string with the syntax [http[s]://]host[:port]</li>
     * </ol>
     * <p>
     * For example, these are valid endpoint arguments:
     * <ul>
     * <li>us-ashburn-1</li>
     * <li>nosql.us-ashburn-1.oci.oraclecloud.com</li>
     * <li>https://nosql.us-ashburn-1.oci.oraclecloud.com:443</li>
     * <li>localhost:8080</li>
     * <li>https://machine-hosting-proxy:443</li>
     * </ul>
     * <p>
     * If using the endpoint (vs region id) syntax, if the port is omitted,
     * the endpoint defaults to 443. If the protocol is omitted, the
     * endpoint uses https if the port is 443, and http in all other cases.
     * <p>
     * If using the Cloud Service see {@link Region} for information on
     * available regions. If using the Cloud Service the constructor,
     * {@link NoSQLHandleConfig#NoSQLHandleConfig(Region,AuthorizationProvider)},
     * is available rather than using a Region's id string.
     *
     * @param endpoint identifies a region id or server for use by the
     * NoSQLHandle. This is a required parameter.
     *
     * @throws IllegalArgumentException if the endpoint is null or malformed.
     */
    public NoSQLHandleConfig(String endpoint) {
        super();
        endpoint = checkRegionId(endpoint, null);
        this.serviceURL = createURL(endpoint, "/");
        setConfigFromEnvironment();
    }

    /**
     * Specifies an endpoint or region id to use to connect to the Oracle
     * NoSQL Database Cloud Service or, if on-premise, the Oracle NoSQL
     * Database proxy server. In addition an {@link AuthorizationProvider}
     * is specified.
     * <p>
     * There is flexibility in how endpoints are specified. A fully specified
     * endpoint is of the format:
     * <pre>    http[s]://host:port</pre>
     * This interface accepts portions of a fully specified endpoint, including
     * a region id (see {@link Region}) string if using the Cloud service.
     * <p>
     * A valid endpoint is one of these:
     * <ol>
     * <li>region id string (cloud service only)</li>
     * <li>a string with the syntax [http[s]://]host[:port]</li>
     * </ol>
     * <p>
     * For example, these are valid endpoint arguments:
     * <ul>
     * <li>us-ashburn-1</li>
     * <li>nosql.us-ashburn-1.oci.oraclecloud.com</li>
     * <li>https://nosql.us-ashburn-1.oci.oraclecloud.com:443</li>
     * <li>localhost:8080</li>
     * <li>https://machine-hosting-proxy:443</li>
     * </ul>
     * <p>
     * If using the endpoint (vs region id) syntax, if the port is omitted,
     * the endpoint defaults to 443. If the protocol is omitted, the
     * endpoint uses https if the port is 443, and http in all other cases.
     * <p>
     * If using the Cloud Service see {@link Region} for information on
     * available regions. If using the Cloud Service the constructor,
     * {@link NoSQLHandleConfig#NoSQLHandleConfig(Region,AuthorizationProvider)},
     * is available rather than using a Region's id string.
     *
     * @param endpoint identifies a region id or server for use by the
     * NoSQLHandle. This is a required parameter.
     *
     * @param provider the {@link AuthorizationProvider} to use for the handle
     *
     * @throws IllegalArgumentException if the endpoint is null or malformed.
     */
    public NoSQLHandleConfig(String endpoint, AuthorizationProvider provider) {
        super();
        endpoint = checkRegionId(endpoint, provider);
        this.serviceURL = createURL(endpoint, "/");
        this.authProvider = provider;
        setConfigFromEnvironment();
    }

    /**
     * Cloud service only.
     * <p>
     * Specify a region to use to connect to the Oracle NoSQL Database Cloud
     * Service. The service endpoint will be inferred from the given region.
     * This is the recommended constructor for applications using the Oracle
     * NoSQL Database Cloud Service.
     *
     * @param region identifies the region will be accessed by the NoSQLHandle.
     *
     * @param provider the {@link AuthorizationProvider} to use for the handle
     *
     * @throws IllegalArgumentException if the region is null or malformed.
     */
    public NoSQLHandleConfig(Region region, AuthorizationProvider provider) {
        super();
        requireNonNull(region, "Region must be non-null");
        checkRegion(region, provider);
        this.serviceURL = createURL(region.endpoint(), "/");
        this.region = region;
        this.authProvider = provider;
        setConfigFromEnvironment();
    }

    /**
     * Cloud service only.
     * <p>
     * Specify a {@link AuthorizationProvider} to use to connect to the
     * Oracle NoSQL Database Cloud Service. The service endpoint will be
     * inferred from the given provider. This is the recommended constructor
     * for applications using the Oracle NoSQL Database Cloud Service.
     *
     * @param provider the {@link AuthorizationProvider} to use for the handle
     *
     * @throws IllegalArgumentException if the region is null or malformed.
     */
    public NoSQLHandleConfig(AuthorizationProvider provider) {
        super();
        requireNonNull(provider, "AuthorizationProvider must be non-null");
        if (provider instanceof RegionProvider) {
            this.region = ((RegionProvider) provider).getRegion();
        }
        if (region == null) {
            throw new IllegalArgumentException(
                "Unable to find region from given AuthorizationProvider");
        }
        this.serviceURL = createURL(region.endpoint(), "/");
        this.authProvider = provider;
        setConfigFromEnvironment();
    }

    /**
     * @hidden
     *
     * @param endpoint the endpoint to use
     * @param path the path to use
     * @return the constructed URL
     * Return a URL from an endpoint string
     */
    public static URL createURL(String endpoint, String path) {
        requireNonNull(endpoint,
                       "Endpoint must be non-null");

        /* The defaults for protocol and port */
        String protocol = "https";
        int port = 443;
        String host = null;

        /* Possible formats are:
         * - host
         * - protocol://host
         * - host:port
         * - protocol://host:port
         */

        String[] parts = endpoint.split(":");
        switch (parts.length) {
            case 1:
                /* endpoint is just <host> */
                host = parts[0];
                break;
            case 2:
                /* Could be <protocol>://<host>, or could be <host>:<port> */
                if (parts[0].toLowerCase().startsWith("http")) {
                    protocol = parts[0].toLowerCase();
                    host = parts[1]; /* may have slashes to strip out */
                    if (protocol.equals("http")) {
                        /* Override the default of 443 */
                        port = 8080;
                    }
                } else {
                    host = parts[0];
                    port = validatePort(parts[1], endpoint);
                    if (port != 443) {
                        /* Override the default of https */
                        protocol = "http";
                    }
                }
                break;
             case 3:
                 /* the full <protocol>://<host>:<port> */
                 protocol = parts[0].toLowerCase();
                 host = parts[1];
                 port = validatePort(parts[2], endpoint);
                 break;
             default:
                 throw new IllegalArgumentException("Invalid endpoint: " +
                                                    endpoint);
        }

        /* Strip out any slashes if the format was protocol://host */
        if (host.startsWith("//")) {
            host = host.substring(2);
        }

        try {
            return new URL(protocol, host, port, path);
        } catch (MalformedURLException e) {
            throw new IllegalArgumentException(e);
        }
    }

    /*
     * Check that a port is a valid, non negative integer.
     */
    private static int validatePort(String portString, String endpoint) {
        try {
            int port = Integer.parseInt(portString);
            if (port < 0) {
                throw new IllegalArgumentException
                    ("invalid port value of " + port + " for endpoint:" +
                     endpoint);
                }
            return port;
        } catch (Exception e) {
            throw new IllegalArgumentException("invalid port value for " +
                                               "endpoint:" + e);
        }
    }

    /**
     * Sets the URL to use to connect to the service, as alternative to
     * setting the endpont.
     *
     * @param serviceURL a URL to locate a server for use by the NoSQLHandle.
     * It is used and validated in {@link NoSQLHandleFactory#createNoSQLHandle}.
     * This is a required parameter.
     *
     * @throws IllegalArgumentException if the URL is null or malformed.
     */
    public NoSQLHandleConfig(URL serviceURL) {
        super();

        requireNonNull(serviceURL,
                       "NoSQLHandleConfig: serviceURL must be non-null");

        try {
            this.serviceURL = new URL(serviceURL.getProtocol(),
                                      serviceURL.getHost(),
                                      serviceURL.getPort(), "/");
        } catch (MalformedURLException e) {
            throw new IllegalArgumentException(e);
        }
    }

    /**
     * Returns the version of the driver implemented by this library.
     * @return the version as a string
     */
    static public String getLibraryVersion() {
        return DriverMain.getLibraryVersion();
    }

    /**
     * Returns the URL to use for the {@link NoSQLHandle} connection
     *
     * @return the URL.
     */
    public URL getServiceURL() {
        return serviceURL;
    }

    /**
     * Cloud service only.
     * <p>
     * Returns the region  will be accessed by the NoSQLHandle.
     *
     * @return the region.
     */
    public Region getRegion() {
        return region;
    }

    /**
     * Returns the configured request timeout value, in milliseconds.
     *
     * @return the timeout, in milliseconds, or 0 if it has not been set
     */
    public int getRequestTimeout() {
        return timeout;
    }

    /**
     * Returns the default value for request timeout. If there is no
     * configured timeout or it is configured as 0, a "default" default
     * value of 5000 milliseconds is used.
     *
     * @return the default timeout, in milliseconds
     */
    public int getDefaultRequestTimeout() {
        return timeout == 0 ? DEFAULT_TIMEOUT : timeout;
    }

    /**
     * Returns the configured table request timeout value, in milliseconds.
     * The table request timeout default can be specified independently to allow
     * it to be larger than a typical data request. If it is not specified the
     * default table request timeout of 10000 is used.
     *
     * @return the timeout, in milliseconds, or 0 if it has not been set
     */
    public int getTableRequestTimeout() {
        return tableRequestTimeout;
    }

    /**
     * Returns the default value for a table request timeout. If there is no
     * configured timeout or it is configured as 0, a "default" default
     * value of 10000 milliseconds is used.
     *
     * @return the default timeout, in milliseconds
     */
    public int getDefaultTableRequestTimeout() {
        return tableRequestTimeout == 0 ? DEFAULT_TABLE_REQ_TIMEOUT :
            tableRequestTimeout;
    }

    /**
     * Returns the configured default consistency
     *
     * @return the Consistency, or null if it has not been configured
     */
    public Consistency getConsistency() {
        return consistency;
    }

    /**
     * Returns the default Consistency value that will be used by the
     * system. If Consistency has been set using {@link #setConsistency}
     * that will be returned. If not a default value of
     * {@link Consistency#EVENTUAL} is returned
     *
     * @return the default Consistency
     */
    public Consistency getDefaultConsistency() {
        return consistency == null ? DEFAULT_CONSISTENCY : consistency;
    }

    /**
     * Returns the {@link RetryHandler} configured for the handle, or null
     * if none is set.
     *
     * @return the handler
     */
    public RetryHandler getRetryHandler() {
        return retryHandler;
    }

    /**
     * Returns the {@link AuthorizationProvider} configured for the handle, or
     * null if none is set.
     *
     * @return the AuthorizationProvider
     */
    public AuthorizationProvider getAuthorizationProvider() {
        return authProvider;
    }

    /**
     * Sets the default request timeout. The default timeout is
     * 5 seconds.
     *
     * @param timeout the timeout value, in milliseconds
     *
     * @return this
     */
    public NoSQLHandleConfig setRequestTimeout(int timeout) {
        this.timeout = timeout;
        return this;
    }

    /**
     * Sets the default table request timeout.
     * The table request timeout can be specified independently
     * of that specified by {@link #setRequestTimeout} because table requests can
     * take longer and justify longer timeouts. The default timeout is 10
     * seconds (10000 milliseconds).
     *
     * @param tableRequestTimeout the timeout value, in milliseconds
     *
     * @return this
     */
    public NoSQLHandleConfig setTableRequestTimeout(int tableRequestTimeout) {
        this.tableRequestTimeout = tableRequestTimeout;
        return this;
    }

    /**
     * Sets the default request {@link Consistency}. If not set in this
     * object or by a specific request the default consistency used
     * is {@link Consistency#EVENTUAL}
     *
     * @param consistency the Consistency
     *
     * @return this
     */
    public NoSQLHandleConfig setConsistency(Consistency consistency) {
        requireNonNull(
            consistency,
            "NoSQLHandleConfig.setConsistency: consistency must be non-null");

        this.consistency = consistency;
        return this;
    }

    /**
     * Sets the number of threads to use for handling
     * network traffic. This number affects the performance of concurrent
     * requests in a multithreaded application. If set to 0 or not
     * modified the default is the number of CPUs available * 2
     *
     * @param numThreads the number
     *
     * @return this
     */
    public NoSQLHandleConfig setNumThreads(int numThreads) {
        if (numThreads < 0) {
            throw new IllegalArgumentException(
                "NoSQLHandleConfig.setNumThreads: numThreads must " +
                "be a non-negative value");
        }
        this.numThreads = numThreads;
        return this;
    }

    /**
     * Sets the maximum number of individual connections to use to connect
     * to the service. Each request/response pair uses a connection. The
     * pool exists to allow concurrent requests and will bound the number of
     * concurrent requests. Additional requests will wait for a connection to
     * become available. If requests need to wait for a significant time
     * additional connections may be created regardless of the pool size.
     * The default value if not set is number of available CPUs * 2.
     *
     * @param poolSize the pool size
     *
     * @return this
     */
    public NoSQLHandleConfig setConnectionPoolSize(int poolSize) {
        if (poolSize < 0) {
            throw new IllegalArgumentException(
                "NoSQLHandleConfig.setConnectionPoolSize: poolSize must " +
                "be a non-negative value");
        }
        this.connectionPoolSize = poolSize;
        return this;
    }

    /**
     * Sets the maximum number of pending acquire operations allowed on the
     * connection pool. This number is used if the degree of concurrency
     * desired exceeds the size of the connection pool temporarily. The
     * default value is 3.
     *
     * @param poolMaxPending the maximum number allowed
     *
     * @return this
     */
    public NoSQLHandleConfig setPoolMaxPending(int poolMaxPending) {
        if (poolMaxPending < 0) {
            throw new IllegalArgumentException(
                "NoSQLHandleConfig.setPoolMaxPending: poolMaxPending must " +
                "be a non-negative value");
        }

        this.poolMaxPending = poolMaxPending;
        return this;
    }

    /**
     * Sets the maximum size in bytes of request/response payloads.
     * On-premise only. This setting is ignored for cloud operations.
     * If not set, or set to zero, the default value of 32MB is used.
     *
     * @param maxContentLength the maximum bytes allowed in
     * requests/responses. Pass zero to use the default.
     *
     * @return this
     */
    public NoSQLHandleConfig setMaxContentLength(int maxContentLength) {
        if (maxContentLength < 0) {
            throw new IllegalArgumentException(
                "NoSQLHandleConfig.setMaxContentLength: maxContentLength must " +
                "not be negative");
        }
        this.maxContentLength = maxContentLength;
        return this;
    }

    /**
     * Returns the maximum size, in bytes, of a request operation payload.
     * On-premise only. This value is ignored for cloud operations.
     *
     * @return the size
     */
    public int getMaxContentLength() {
        return maxContentLength;
    }

    /**
     * @hidden
     * Sets the maximum size in bytes of http chunks.
     * If not set, or set to zero, the default value of 64KB is used.
     *
     * @param maxChunkSize the maximum bytes allowed in
     * http chunks. Pass zero to use the default.
     *
     * @return this
     */
    public NoSQLHandleConfig setMaxChunkSize(int maxChunkSize) {
        if (maxChunkSize < 0) {
            throw new IllegalArgumentException(
                "NoSQLHandleConfig.setMaxChunkSize: maxChunkSize must " +
                "not be negative");
        }
        this.maxChunkSize = maxChunkSize;
        return this;
    }

    /**
     * @hidden
     * Returns the maximum size, in bytes, of any http chunk
     *
     * @return the size
     */
    public int getMaxChunkSize() {
        return maxChunkSize;
    }

    /**
     * Returns the maximum number of individual connections to use to connect
     * to the service. Each request/response pair uses a connection. The
     * pool exists to allow concurrent requests and will bound the number of
     * concurrent requests. Additional requests will wait for a connection to
     * become available.
     *
     * @return the pool size or 0 if not set
     */
    public int getConnectionPoolSize() {
        return connectionPoolSize;
    }

    /**
     * Returns the maximum number of pending acquire operations allowed on
     * the connection pool.
     *
     * @return the maximum pending size or 0 if not set
     */
    public int getPoolMaxPending() {
        return poolMaxPending;
    }

    /**
     * Returns the number of threads to use for handling
     * network traffic.
     *
     * @return the number of threads or 0 if not set
     */
    public int getNumThreads() {
        return numThreads;
    }

    /**
     * Sets the {@link RetryHandler} to use for the handle. If no handler is
     * configured a default is used. The handler must be safely usable by
     * multiple threads.
     *
     * @param retryHandler the handler
     *
     * @return this
     */
    public NoSQLHandleConfig setRetryHandler(RetryHandler retryHandler) {
        requireNonNull(
            retryHandler,
            "NoSQLHandleConfig.setRetryHandler: retryHandler must be non-null");

        this.retryHandler = retryHandler;
        return this;
    }

    /**
     * Sets the {@link AuthorizationProvider} to use for the handle. The
     * provider must be safely usable by multiple threads.
     *
     * @param provider the AuthorizationProvider
     *
     * @return this
     */
    public NoSQLHandleConfig
        setAuthorizationProvider(AuthorizationProvider provider) {

        requireNonNull(provider, "NoSQLHandleConfig.setAuthorizationProvider" +
            ": provider must be non-null");

        this.authProvider = provider;
        return this;
    }

    /**
     * Enables internal rate limiting.
     * Cloud service only.
     * @param enable If true, enable internal rate limiting.
     *               If false, disable internal rate limiting.
     * @return this
     */
    public NoSQLHandleConfig setRateLimitingEnabled(boolean enable) {
        this.rateLimitingEnabled = enable;
        return this;
    }

    /**
     * @hidden
     * Internal use only
     * @return true if rate limiting is enabled
     */
    public boolean getRateLimitingEnabled() {
        return rateLimitingEnabled;
    }

    /**
     * Sets a default rate limiter use percentage.
     * Cloud service only.
     * <p>
     * Sets a default percentage of table limits to use. This may be
     * useful for cases where a client should only use a portion of
     * full table limits. This only applies if rate limiting is enabled using
     * {@link #setRateLimitingEnabled}.
     * <p>
     * The default for this value is 100.0 (full table limits).
     *
     * @param percent the percentage of table limits to use. This value
     *        must be positive.
     */
    public void setDefaultRateLimitingPercentage(double percent) {
        if (percent <= 0.0) {
            throw new IllegalArgumentException(
                "rate limiter percentage must be positive");
        }
        defaultRateLimiterPercentage = percent;
    }

    /**
     * @hidden
     * Internal use only
     * @return the default percentage
     */
    public double getDefaultRateLimitingPercentage() {
        if (defaultRateLimiterPercentage == 0.0) {
            return 100.0;
        }
        return defaultRateLimiterPercentage;
    }

    /**
     * Sets the {@link RetryHandler} using a default retry handler configured
     * with the specified number of retries and a static delay.
     * A delay of 0 means "use the default delay algorithm" which is an
     * incremental backoff algorithm. A non-zero delay will work but is not
     * recommended for production systems as it is not flexible.
     *<p>
     * The default retry handler will not retry exceptions of type
     * {@link OperationThrottlingException}. The reason is that these
     * operations are long-running, and while technically they can be
     * retried, an immediate retry is unlikely to succeed because of the
     * low rates allowed for these operations.
     *
     * @param numRetries the number of retries to perform automatically.
     * This parameter may be 0 for no retries.
     * @param delayMS the delay, in milliseconds. Pass 0 to use the default
     * delay algorithm.
     *
     * @return this
     */
    public NoSQLHandleConfig configureDefaultRetryHandler(int numRetries,
                                                          int delayMS) {
        retryHandler = new DefaultRetryHandler(numRetries, delayMS);
        return this;
    }

    /**
     * Sets the Logger used for the driver.
     *
     * @param logger the Logger.
     *
     * @return this
     */
    public NoSQLHandleConfig setLogger(Logger logger) {
        requireNonNull(logger,
                       "NoSQLHandleConfig.setLogger: logger must be non-null");

        this.logger = logger;
        return this;
    }

    /**
     * Returns the Logger, or null if not configured by user.
     *
     * @return the Logger
     */
    public Logger getLogger() {
        return logger;
    }

    /**
     * Cloud service only.
     *
     * Sets the default compartment to use for requests sent using the
     * handle. Setting the default is optional and if set it is overridden
     * by any compartment specified in a request or table name. If no
     * compartment is set for a request, either using this default or
     * by specification in a request, the behavior varies with how the
     * application is authenticated.
     * <ul>
     * <li>If authenticated with a user identity the default is the root
     * compartment of the tenancy</li>
     * <li>If authenticated as an instance principal (see
     * {@link SignatureProvider#createWithInstancePrincipal}) the
     * compartment id (OCID )must be specified by either using this method or
     * in each Request object. If not an exception is thrown</li>
     * </ul>
     *
     * @param compartment may be either the name of a compartment or the
     * id (OCID) of a compartment.
     *
     * @return this
     */
    public NoSQLHandleConfig setDefaultCompartment(String compartment) {
        this.compartment = compartment;
        return this;
    }

    /**
     * Cloud service only.
     *
     * Returns the default compartment to use for requests or null if not set.
     * The value may be a compartment name or id, as set by
     * {@link #setDefaultCompartment}.
     *
     * @return the compartment
     */
    public String getDefaultCompartment() {
        return compartment;
    }

    /**
     * Returns the SSL cipher suites to enable.
     * @return cipher suites.
     */
    public List<String> getSSLCipherSuites() {
        return ciphers;
    }

    /**
     * Returns the SSL protocols to enable.
     * @return cipher suites.
     */
    public String[] getSSLProtocols() {
        if (protocols == null) {
            return null;
        }
        return protocols.stream().toArray(String[] :: new);
    }

    /**
     * Returns the configured SSLSession objects timeout, in seconds.
     *
     * @return the timeout, in seconds, or 0 if it has not been set
     */
    public int getSSLSessionTimeout() {
        return sslSessionTimeout;
    }

    /**
     * Returns the configured size of cache used to store SSLSession objects.
     *
     * @return the cache size
     */
    public int getSSLSessionCacheSize() {
        return sslSessionCacheSize;
    }

    /**
     * Set SSL cipher suites to enable, in the order of preference. null to
     * use default cipher suites.
     *
     * @param cipherSuites cipher suites list
     * @return this
     */
    public NoSQLHandleConfig setSSLCipherSuites(String... cipherSuites) {
        if (ciphers == null) {
            ciphers = new ArrayList<>(Arrays.asList(cipherSuites));
        } else {
            ciphers.addAll(Arrays.asList(cipherSuites));
        }
        return this;
    }

    /**
     * Set SSL protocols to enable, in the order of preference. null to
     * use default protocols.
     *
     * @param sslProtocols SSL protocols list
     * @return this
     */
    public NoSQLHandleConfig setSSLProtocols(String... sslProtocols) {
        if (protocols == null) {
            protocols = new ArrayList<>(Arrays.asList(sslProtocols));
        } else {
            protocols.addAll(Arrays.asList(sslProtocols));
        }
        for (String protocol : protocols) {
            if (!VALID_SSL_PROTOCOLS.contains(protocol)) {
                throw new IllegalArgumentException(
                    "NoSQLHandleConfig.setSSLProtocols: " + protocol +
                    " is not a valid SSL protocol name. Must be one of " +
                    VALID_SSL_PROTOCOLS);
            }
        }
        return this;
    }

    /**
     * Sets the size of the cache used for storing SSL session objects, 0
     * to use the default value, no size limit.
     *
     * @param cacheSize the size of SSLSession objects.
     *
     * @return this
     */
    public NoSQLHandleConfig setSSLSessionCacheSize(int cacheSize) {
        if (cacheSize < 0) {
            throw new IllegalArgumentException(
                "NoSQLHandleConfig.setSSLSessionCacheSize: cacheSize must " +
                "be a positive value or zero");
        }
        this.sslSessionCacheSize = cacheSize;
        return this;
    }

    /**
     * Set the timeout for the cached SSL session objects, in seconds. 0 to
     * use the default value, no limit. When the timeout limit is exceeded for
     * a session, the SSLSession object is invalidated and future connections
     * cannot resume or rejoin the session.
     *
     * @param timeout the session timeout
     *
     * @return this
     */
    public NoSQLHandleConfig setSSLSessionTimeout(int timeout) {
        if (timeout < 0) {
            throw new IllegalArgumentException(
                "NoSQLHandleConfig.setSSLSessionTimeout: timeout must " +
                "be a positive value or zero");
        }
        this.sslSessionTimeout = timeout;
        return this;
    }

    /**
     * Sets an HTTP proxy host to be used for the session. If a proxy host
     * is specified a proxy port must also be specified, using
     * {@link #setProxyPort}.
     *
     * @param proxyHost the proxy host
     *
     * @return this
     */
    public NoSQLHandleConfig setProxyHost(String proxyHost) {
        this.proxyHost = proxyHost;
        return this;
    }

    /**
     * Sets an HTTP proxy user name if the configured proxy host requires
     * authentication. If a proxy host is not configured this configuration
     * is ignored. If a proxy user name is configure a proxy password must
     * also be configured, using {@link #setProxyPassword}.
     *
     * @param proxyUsername the user name
     *
     * @return this
     */
    public NoSQLHandleConfig setProxyUsername(String proxyUsername) {
        this.proxyUsername = proxyUsername;
        return this;
    }

    /**
     * Sets an HTTP proxy password if the configured proxy host requires
     * authentication. If a proxy password is configured a proxy user name
     * must also be configured using {@link #setProxyUsername}.
     *
     * @param proxyPassword the password
     *
     * @return this
     */
    public NoSQLHandleConfig setProxyPassword(String proxyPassword) {
        this.proxyPassword = proxyPassword;
        return this;
    }

    /**
     * Sets an HTTP proxy port to be used for the session. If a proxy port
     * is specified a proxy host must also be specified, using
     * {@link #setProxyHost}.
     *
     * @param proxyPort the proxy port
     *
     * @return this
     */
    public NoSQLHandleConfig setProxyPort(int proxyPort) {
        this.proxyPort = proxyPort;
        return this;
    }

    /**
     * @hidden
     * Returns a proxy host, or null if not configured
     *
     * @return the host, or null
     */
    public String getProxyHost() {
        return proxyHost;
    }

    /**
     * @hidden
     * Returns a proxy user name, or null if not configured
     *
     * @return the user name, or null
     */
    public String getProxyUsername() {
        return proxyUsername;
    }

    /**
     * @hidden
     * Returns a proxy password, or null if not configured
     *
     * @return the password, or null
     */
    public String getProxyPassword() {
        return proxyPassword;
    }

    /**
     * @hidden
     * Returns a proxy port, or 0 if not configured
     *
     * @return the proxy port
     */
    public int getProxyPort() {
        return proxyPort;
    }

    /**
     * @hidden
     * @param sslCtx the SSL context to set
     * @return this
     */
    public NoSQLHandleConfig setSslContext(SslContext sslCtx) {
        this.sslCtx = sslCtx;
        return this;
    }

    /**
     * @hidden
     * @return the SSL context
     */
    public SslContext getSslContext() {
        return sslCtx;
    }

    /**
     * Sets interval size in seconds for logging statistics.
     * Default interval is 600 seconds, i.e. 10 min.
     *
     * @param statsInterval stats logging interval in seconds
     * @return this
     *
     * @since 5.2.30
     */
    public NoSQLHandleConfig setStatsInterval(int statsInterval) {
        if (statsInterval < 1) {
            throw new IllegalArgumentException("Stats interval can not be " +
                "less than 1 second.");
        }
        this.statsInterval = statsInterval;
        return this;
    }

    /**
     * Returns the current interval for logging statistics.
     * Default interval is 600 seconds, i.e. 10 min.
     *
     * @return the current interval in seconds
     *
     * @since 5.2.30
     */
    public int getStatsInterval() {
        return this.statsInterval;
    }

    /**
     * Set the statistics collection profile.
     * Default profile is NONE.
     *
     * @param statsProfile profile to use
     * @return this
     *
     * @since 5.2.30
     */
    public NoSQLHandleConfig setStatsProfile(StatsControl.Profile statsProfile)
    {
        this.statsProfile = statsProfile;
        return this;
    }

    /**
     * Returns the statistics collection profile.
     * Default profile is NONE.
     *
     * @return the current profile
     *
     * @since 5.2.30
     */
    public StatsControl.Profile getStatsProfile() {
        return this.statsProfile;
    }

    /**
     * Enable JSON pretty print for easier human reading when logging
     * statistics.
     * Default is disabled.
     *
     * @param statsPrettyPrint flag to enable JSON pretty print
     * @return this
     *
     * @since 5.2.30
     */
    public NoSQLHandleConfig setStatsPrettyPrint(boolean statsPrettyPrint) {
        this.statsPrettyPrint = statsPrettyPrint;
        return this;
    }

    /**
     * Returns the current JSON pretty print flag for logging statistics.
     * Default is disabled.
     *
     * @return the current JSON pretty print flag
     *
     * @since 5.2.30
     */
    public boolean getStatsPrettyPrint() {
        return this.statsPrettyPrint;
    }

    /**
     * When stats are enabled the logging is automatically turned on. Setting
     * this to false avoids turning the log on when enabling stats.
     * Default is on.
     *
     * @param statsEnableLog flag to enable JSON pretty print
     * @return this
     *
     * @since 5.2.30
     */
    public NoSQLHandleConfig setStatsEnableLog(boolean statsEnableLog) {
        this.statsEnableLog = statsEnableLog;
        return this;
    }

    /**
     * Returns the current value of enabling the log when stats are turned on.
     * Default is enabled.
     *
     * @return the current state of stats enable log flag.
     *
     * @since 5.2.30
     */
    public boolean getStatsEnableLog() {
        return this.statsEnableLog;
    }

    /**
     * Registers a handler that is called every time the statistics are logged.
     * Note: setting a stats handler will not affect the stats log entries.
     * @param statsHandler User defined StatsHandler.
     *
     * @return this
     *
     * @since 5.2.30
     */
    public NoSQLHandleConfig setStatsHandler(
        StatsControl.StatsHandler statsHandler) {
        this.statsHandler = statsHandler;
        return this;
    }

    /**
     * Returns the registered statistics handler, otherwise null.
     *
     * @return this
     *
     * @since 5.2.30
     */
    public StatsControl.StatsHandler getStatsHandler() {
        return this.statsHandler;
    }

    @Override
    public NoSQLHandleConfig clone() {
        try {
            NoSQLHandleConfig clone = (NoSQLHandleConfig) super.clone();
            return clone;
        } catch (CloneNotSupportedException neverHappens) {
            return null;
        }
    }

    static private String checkRegionId(String endpoint,
                                        AuthorizationProvider provider) {
        try {
            Region region = Region.fromRegionId(endpoint);
            if (region != null) {
                checkRegion(region, provider);
                return region.endpoint();
            }
        } catch (IllegalArgumentException iae) {
            /* ignore */
        }
        return endpoint;
    }

    static private void checkRegion(Region region,
                                    AuthorizationProvider provider) {
        if (provider instanceof RegionProvider) {
            Region regionInProvider = ((RegionProvider) provider).getRegion();
            if (regionInProvider != null && regionInProvider != region) {
                throw new IllegalArgumentException(
                   "Specified region " + region + " doesn't match the region " +
                   " in AuthorizationProvider");
            }
        }
    }

    private void setConfigFromEnvironment() {
        String profileProp = System.getProperty(STATS_PROFILE_PROPERTY);
        if (profileProp != null) {
            try {
                setStatsProfile(StatsControl.Profile.valueOf(
                    profileProp.toUpperCase()));
            } catch (IllegalArgumentException iae) {
                if (logger != null) {
                    logger.log(Level.SEVERE, StatsControl.LOG_PREFIX +
                        "Invalid profile value for system property " +
                        STATS_PROFILE_PROPERTY + ": " + profileProp);
                }
            }
        }

        String intervalProp = System.getProperty(STATS_INTERVAL_PROPERTY);
        if (intervalProp != null) {
            try {
                setStatsInterval(Integer.valueOf(intervalProp));
            } catch (NumberFormatException nfe) {
                if (logger != null) {
                    logger.log(Level.SEVERE, "Invalid integer value for " +
                        "system property " + STATS_INTERVAL_PROPERTY + ": " +
                        intervalProp);
                }
            }
        }

        String ppProp = System.getProperty(STATS_PRETTY_PRINT_PROPERTY);
        if (ppProp != null &&
            ("true".equals(ppProp.toLowerCase()) || "1".equals(ppProp) ||
             "on".equals(ppProp.toLowerCase()))) {
            statsPrettyPrint = Boolean.valueOf(ppProp);
        }

        String elProp = System.getProperty(STATS_ENABLE_LOG_PROPERTY);
        if (elProp != null &&
            ("false".equals(elProp.toLowerCase()) || "0".equals(elProp) ||
                "off".equals(elProp.toLowerCase()))) {
            statsEnableLog = Boolean.FALSE;
        }
    }
}<|MERGE_RESOLUTION|>--- conflicted
+++ resolved
@@ -207,23 +207,13 @@
         "com.oracle.nosql.sdk.nosqldriver.stats.interval";
     public static final String STATS_PRETTY_PRINT_PROPERTY =
         "com.oracle.nosql.sdk.nosqldriver.stats.pretty-print";
-<<<<<<< HEAD
-=======
     public static final String STATS_ENABLE_LOG_PROPERTY =
         "com.oracle.nosql.sdk.nosqldriver.stats.enable-log";
->>>>>>> 884ad68a
 
     /* Statistics logging interval in seconds. Default 600 sec, ie. 10 min. */
     public static final int DEFAULT_STATS_INTERVAL = 600;
     public static final StatsControl.Profile DEFAULT_STATS_PROFILE =
         StatsControl.Profile.NONE;
-<<<<<<< HEAD
-    public static final boolean DEFAULT_STATS_PRETY_PRINT = false;
-
-    private int statsInterval = DEFAULT_STATS_INTERVAL;
-    private StatsControl.Profile statsProfile = DEFAULT_STATS_PROFILE;
-    private boolean statsPrettyPrint = DEFAULT_STATS_PRETY_PRINT;
-=======
     public static final boolean DEFAULT_STATS_PRETTY_PRINT = false;
     public static final boolean DEFAULT_ENABLE_LOG = true;
 
@@ -231,7 +221,7 @@
     private StatsControl.Profile statsProfile = DEFAULT_STATS_PROFILE;
     private boolean statsPrettyPrint = DEFAULT_STATS_PRETTY_PRINT;
     private boolean statsEnableLog = DEFAULT_ENABLE_LOG;
->>>>>>> 884ad68a
+
     private StatsControl.StatsHandler statsHandler = null;
 
     /**
