--- conflicted
+++ resolved
@@ -27,7 +27,6 @@
 import oracle.nosql.driver.iam.CertificateSupplier.X509CertificateKeyPair;
 
 import com.fasterxml.jackson.core.JsonGenerator;
-import com.fasterxml.jackson.core.JsonParser;
 
 import io.netty.handler.codec.http.DefaultHttpHeaders;
 import io.netty.handler.codec.http.HttpHeaders;
@@ -71,13 +70,8 @@
                     response.getStatusCode(),
                     responseBody));
         }
-<<<<<<< HEAD
         logTrace(logger, "Federation response " + responseBody);
-        return parseResponse(responseBody);
-=======
-        logTrace(logger, "Federation response " + response.getOutput());
-        return parseTokenResponse(response.getOutput());
->>>>>>> f960a242
+        return parseTokenResponse(responseBody);
     }
 
     /*
