/*-
 * Copyright (c) 2011, 2022 Oracle and/or its affiliates. All rights reserved.
 *
 * Licensed under the Universal Permissive License v 1.0 as shown at
 *  https://oss.oracle.com/licenses/upl/
 */

package oracle.nosql.driver.iam;

import static oracle.nosql.driver.iam.Utils.*;
import static oracle.nosql.driver.util.HttpConstants.*;

import java.io.IOException;
import java.io.StringWriter;
import java.net.URI;
import java.nio.ByteBuffer;
import java.nio.CharBuffer;
import java.nio.charset.StandardCharsets;
import java.security.MessageDigest;
import java.security.NoSuchAlgorithmException;
import java.util.Base64;
import java.util.Date;
import java.util.Set;
import java.util.logging.Logger;

import oracle.nosql.driver.httpclient.HttpClient;
import oracle.nosql.driver.iam.CertificateSupplier.X509CertificateKeyPair;
import oracle.nosql.driver.util.HttpRequestUtil;
import oracle.nosql.driver.util.HttpRequestUtil.HttpResponse;

import com.fasterxml.jackson.core.JsonGenerator;
import com.fasterxml.jackson.core.JsonParser;

import io.netty.handler.codec.http.DefaultHttpHeaders;
import io.netty.handler.codec.http.HttpHeaders;

/**
 * @hidden
 * Internal use only
 */
class FederationRequestHelper {
    /* signing headers used to obtain security token */
    private static final String SIGNING_HEADERS =
        "date (request-target) content-length content-type x-content-sha256";
    private static final String APP_JSON = "application/json";
    private static final String DEFAULT_FINGERPRINT = "SHA256";

    static String getSecurityToken(HttpClient client,
                                   URI endpoint,
                                   int timeoutMs,
                                   String tenantId,
                                   X509CertificateKeyPair pair,
                                   String body,
                                   Logger logger) {
<<<<<<< HEAD

        HttpClient client = null;
        try {
            client = buildHttpClient(endpoint, logger);
            CharBuffer charBuf = CharBuffer.wrap(body);
            ByteBuffer buf = StandardCharsets.UTF_8.encode(charBuf);
            byte[] payloadByte = new byte[buf.remaining()];
            buf.get(payloadByte);

            HttpResponse response = HttpRequestUtil.doPostRequest(
                client, endpoint.toString(),
                headers(tenantId, endpoint, payloadByte, pair, logger),
                payloadByte, timeoutMs, logger);

            int responseCode = response.getStatusCode();
            if (responseCode > 299) {
                throw new IllegalStateException(
                    String.format(
                        "Error getting security token from IAM, " +
                        "status code %d, response \n%s",
                        response.getStatusCode(),
                        response.getOutput()));
            }
            logTrace(logger, "Federation response " + response.getOutput());
            return parseResponse(response.getOutput());
        } finally {
            if (client != null) {
                client.shutdown();
            }
        }
    }

    private static HttpClient buildHttpClient(URI endpoint, Logger logger) {
        String scheme = endpoint.getScheme();
        if (scheme == null) {
            throw new IllegalArgumentException(
                "Unable to find URL scheme, invalid URL " +
                 endpoint.toString());
        }
        if (scheme.equalsIgnoreCase("http")) {
            return HttpClient.createMinimalClient(endpoint.getHost(),
                                                  endpoint.getPort(),
                                                  null,
                                                  "FederationClient",
                                                  logger);
        }

        SslContext sslCtx = null;
        try {
            sslCtx = SslContextBuilder.forClient().build();
        } catch (SSLException se) {
=======
        CharBuffer charBuf = CharBuffer.wrap(body);
        ByteBuffer buf = StandardCharsets.UTF_8.encode(charBuf);
        byte[] payloadByte = new byte[buf.remaining()];
        buf.get(payloadByte);

        HttpResponse response = HttpRequestUtil.doPostRequest(
            client, endpoint.toString(),
            headers(tenantId, endpoint, payloadByte, pair, logger),
            payloadByte, timeoutMs, logger);

        int responseCode = response.getStatusCode();
        if (responseCode > 299) {
>>>>>>> 3a022298
            throw new IllegalStateException(
                String.format(
                    "Error getting security token from IAM, " +
                    "status code %d, response \n%s",
                    response.getStatusCode(),
                    response.getOutput()));
        }
<<<<<<< HEAD
        return HttpClient.createMinimalClient(endpoint.getHost(),
                                              443,
                                              sslCtx,
                                              "FederationClient",
                                              logger);
=======
        logTrace(logger, "Federation response " + response.getOutput());
        return parseResponse(response.getOutput());
>>>>>>> 3a022298
    }

    /*
     * Request body:
     * {
     *  "intermediateCertificates": [
     *    "interCert1",
     *    "interCert3",
     *    "interCert2"
     *  ],
     *  "certificate": "certificate",
     *  "publicKey": "publicKey",
     *  "purpose": "DEFAULT",
     *  "fingerprintAlgorithm", "SHA256"
     * }
     */
    static String getFederationRequestBody(String publicKey,
                                           String certificate,
                                           Set<String> interCerts,
                                           String purpose) {

        try {
            StringWriter sw = new StringWriter();
            JsonGenerator gen = createGenerator(sw);
            gen.writeStartObject();
            gen.writeStringField("publicKey", publicKey);
            gen.writeStringField("certificate", certificate);
            gen.writeStringField("purpose", purpose);
            gen.writeStringField("fingerprintAlgorithm", DEFAULT_FINGERPRINT);

            gen.writeFieldName("intermediateCertificates");
            gen.writeStartArray();
            for (String interCert : interCerts) {
                gen.writeString(interCert);
            }
            gen.writeEndArray();
            gen.writeEndObject();
            gen.close();

            return sw.toString();
        } catch (IOException ioe) {
            throw new IllegalStateException(
                "Error getting federation request body", ioe);
        }
    }

    private static HttpHeaders headers(String tenantId,
                                       URI endpoint,
                                       byte[] body,
                                       X509CertificateKeyPair pair,
                                       Logger logger) {

        String date = createFormatter().format(new Date());
        String bodySha = calculateBodySHA256(body);
        StringBuilder sign = new StringBuilder();
        sign.append(DATE).append(HEADER_DELIMITER)
            .append(date).append("\n")
            .append(REQUEST_TARGET).append(HEADER_DELIMITER)
            .append("post ").append(endpoint.getPath()).append("\n")
            .append(CONTENT_LENGTH.toLowerCase()).append(HEADER_DELIMITER)
            .append(Integer.toString(body.length)).append("\n")
            .append(CONTENT_TYPE.toLowerCase()).append(HEADER_DELIMITER)
            .append(APP_JSON).append("\n")
            .append(CONTENT_SHA).append(HEADER_DELIMITER)
            .append(bodySha);

        logTrace(logger, "Federation request signing content " +
                 sign.toString());
        String signature;
        try {
             signature = sign(sign.toString(), pair.getKey());
        } catch (Exception e) {
            return null;
        }
        String authHeader = String.format(
            SIGNATURE_HEADER_FORMAT,
            SIGNING_HEADERS,
            keyId(tenantId, pair),
            RSA,
            signature,
            SINGATURE_VERSION);

        logTrace(logger, "Federation request authorization header " +
                 authHeader);
        HttpHeaders headers = new DefaultHttpHeaders();
        return headers
            .set(CONTENT_TYPE.toLowerCase(), APP_JSON)
            .set(CONTENT_SHA, bodySha)
            .set(CONTENT_LENGTH.toLowerCase(), body.length)
            .set(DATE, date)
            .set(AUTHORIZATION.toLowerCase(), authHeader);
    }

    private static String keyId(String tenantId, X509CertificateKeyPair pair) {
        return String.format("%s/fed-x509-sha256/%s",
                             tenantId, Utils.getFingerPrint(pair));
    }

    private static String calculateBodySHA256(byte[] body) {
        try {
            MessageDigest digest = MessageDigest.getInstance("SHA-256");
            digest.update(body);
            byte[] hash = digest.digest();
            return new String(Base64.getEncoder().encodeToString(hash));
        } catch (NoSuchAlgorithmException e) {
            throw new IllegalStateException("Algorithm SHA-256 unavailable", e);
        }
    }

    /*
     * Response:
     * { "token": "...."}
     */
    private static String parseResponse(String response) {
        try {
            JsonParser parser = createParser(response);
            if (parser.getCurrentToken() == null) {
                parser.nextToken();
            }
            while (parser.getCurrentToken() != null) {
                String field = findField(response, parser, "token");
                if (field != null) {
                    parser.nextToken();
                    return parser.getText();
                }
            }
            throw new IllegalStateException(
                "Unable to find security token in " + response);
        } catch (IOException ioe) {
            throw new IllegalStateException(
                "Error parsing security token " + response +
                " " + ioe.getMessage());
        }
    }
}<|MERGE_RESOLUTION|>--- conflicted
+++ resolved
@@ -52,59 +52,6 @@
                                    X509CertificateKeyPair pair,
                                    String body,
                                    Logger logger) {
-<<<<<<< HEAD
-
-        HttpClient client = null;
-        try {
-            client = buildHttpClient(endpoint, logger);
-            CharBuffer charBuf = CharBuffer.wrap(body);
-            ByteBuffer buf = StandardCharsets.UTF_8.encode(charBuf);
-            byte[] payloadByte = new byte[buf.remaining()];
-            buf.get(payloadByte);
-
-            HttpResponse response = HttpRequestUtil.doPostRequest(
-                client, endpoint.toString(),
-                headers(tenantId, endpoint, payloadByte, pair, logger),
-                payloadByte, timeoutMs, logger);
-
-            int responseCode = response.getStatusCode();
-            if (responseCode > 299) {
-                throw new IllegalStateException(
-                    String.format(
-                        "Error getting security token from IAM, " +
-                        "status code %d, response \n%s",
-                        response.getStatusCode(),
-                        response.getOutput()));
-            }
-            logTrace(logger, "Federation response " + response.getOutput());
-            return parseResponse(response.getOutput());
-        } finally {
-            if (client != null) {
-                client.shutdown();
-            }
-        }
-    }
-
-    private static HttpClient buildHttpClient(URI endpoint, Logger logger) {
-        String scheme = endpoint.getScheme();
-        if (scheme == null) {
-            throw new IllegalArgumentException(
-                "Unable to find URL scheme, invalid URL " +
-                 endpoint.toString());
-        }
-        if (scheme.equalsIgnoreCase("http")) {
-            return HttpClient.createMinimalClient(endpoint.getHost(),
-                                                  endpoint.getPort(),
-                                                  null,
-                                                  "FederationClient",
-                                                  logger);
-        }
-
-        SslContext sslCtx = null;
-        try {
-            sslCtx = SslContextBuilder.forClient().build();
-        } catch (SSLException se) {
-=======
         CharBuffer charBuf = CharBuffer.wrap(body);
         ByteBuffer buf = StandardCharsets.UTF_8.encode(charBuf);
         byte[] payloadByte = new byte[buf.remaining()];
@@ -117,7 +64,6 @@
 
         int responseCode = response.getStatusCode();
         if (responseCode > 299) {
->>>>>>> 3a022298
             throw new IllegalStateException(
                 String.format(
                     "Error getting security token from IAM, " +
@@ -125,16 +71,8 @@
                     response.getStatusCode(),
                     response.getOutput()));
         }
-<<<<<<< HEAD
-        return HttpClient.createMinimalClient(endpoint.getHost(),
-                                              443,
-                                              sslCtx,
-                                              "FederationClient",
-                                              logger);
-=======
         logTrace(logger, "Federation response " + response.getOutput());
         return parseResponse(response.getOutput());
->>>>>>> 3a022298
     }
 
     /*
