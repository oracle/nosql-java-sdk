/*-
 * Copyright (c) 2011, 2022 Oracle and/or its affiliates. All rights reserved.
 *
 * Licensed under the Universal Permissive License v 1.0 as shown at
 *  https://oss.oracle.com/licenses/upl/
 */

package oracle.nosql.driver.iam;

import static oracle.nosql.driver.iam.Utils.findField;
import static oracle.nosql.driver.iam.Utils.getIAMURL;
import static oracle.nosql.driver.iam.Utils.logTrace;
import static oracle.nosql.driver.util.HttpConstants.APPLICATION_JSON;
import static oracle.nosql.driver.util.HttpConstants.AUTHORIZATION;
import static oracle.nosql.driver.util.HttpConstants.CONTENT_TYPE;

import java.io.ByteArrayInputStream;
import java.io.IOException;
import java.io.InputStream;
import java.net.MalformedURLException;
import java.net.URL;
import java.util.HashSet;
import java.util.Set;
import java.util.logging.Logger;

import oracle.nosql.driver.NoSQLHandleConfig;
import oracle.nosql.driver.Region;
import oracle.nosql.driver.Region.RegionProvider;
import oracle.nosql.driver.httpclient.HttpClient;
import oracle.nosql.driver.iam.CertificateSupplier.DefaultCertificateSupplier;
import oracle.nosql.driver.iam.CertificateSupplier.URLResourceDetails;
import oracle.nosql.driver.iam.SecurityTokenSupplier.SecurityTokenBasedProvider;
import oracle.nosql.driver.iam.SessionKeyPairSupplier.DefaultSessionKeySupplier;
import oracle.nosql.driver.iam.SessionKeyPairSupplier.JDKKeyPairSupplier;
import oracle.nosql.driver.util.HttpRequestUtil;
import oracle.nosql.driver.util.HttpRequestUtil.HttpResponse;

import com.fasterxml.jackson.core.JsonFactory;
import com.fasterxml.jackson.core.JsonParser;

import io.netty.handler.codec.http.DefaultHttpHeaders;
import io.netty.handler.codec.http.HttpHeaders;

/**
 * @hidden
 * Internal use only
 * <p>
 * The authentication profile provider used to call service API from OCI
 * compute instance. It authenticates with instance principal and uses security
 * token issued by IAM to do the actual request signing.
 */
public class InstancePrincipalsProvider
    implements AuthenticationProfileProvider,
               RegionProvider,
               SecurityTokenBasedProvider {

    protected final SecurityTokenSupplier tokenSupplier;
    protected final DefaultSessionKeySupplier sessionKeySupplier;
    private final Region region;

    public InstancePrincipalsProvider(SecurityTokenSupplier tokenSupplier,
                                      SessionKeyPairSupplier keyPairSupplier,
                                      Region region) {
        this.tokenSupplier = tokenSupplier;
        this.sessionKeySupplier = new DefaultSessionKeySupplier(keyPairSupplier);
        this.region = region;
    }

    public void prepare(NoSQLHandleConfig config) {
        tokenSupplier.prepare(config);
    }

    public void close() {
        tokenSupplier.close();
    }

    @Override
    public String getKeyId() {
        return "ST$" + tokenSupplier.getSecurityToken();
    }


    @Override
    public InputStream getPrivateKey() {
        return new ByteArrayInputStream(sessionKeySupplier.getPrivateKeyBytes());
    }

    @Override
    public char[] getPassphraseCharacters() {
        return null;
    }

    @Override
    public Region getRegion() {
        return region;
    }

    @Override
    public void setMinTokenLifetime(long lifetimeMS) {
        tokenSupplier.setMinTokenLifetime(lifetimeMS);
    }

    public static InstancePrincipalsProviderBuilder builder() {
        return new InstancePrincipalsProviderBuilder();
    }

    /**
     * @hidden
     * Cloud service only.
     * <p>
     * Builder of InstancePrincipalsProvider
     */
    public static class InstancePrincipalsProviderBuilder {
        private static final JsonFactory factory = new JsonFactory();

        /* Instance metadata service base URL */
        private static final String METADATA_SERVICE_BASE_URL =
            "http://169.254.169.254/opc/v2/";
        private static final String FALLBACK_METADATA_SERVICE_URL =
            "http://169.254.169.254/opc/v1/";

        /* The authorization header need to send to metadata service since V2 */
        private static final String AUTHORIZATION_HEADER_VALUE = "Bearer Oracle";
        private static final String METADATA_SERVICE_HOST =
            "169.254.169.254";

        /* The default value for HTTP request timeouts in milliseconds */
        private static final int DEFAULT_TIMEOUT_MS = 120_000;

        /* The default purpose value in federation requests against IAM */
        private static final String DEFAULT_PURPOSE = "DEFAULT";

        /* Base metadata service URL */
        private String baseMetadataURL = METADATA_SERVICE_BASE_URL;

        /*
         * IAM federation endpoint, or null if decting from instance metadata.
         */
        private String federationEndpoint;

        /*
         * The leaf certificate, or null if detecting from instance metadata.
         */
        private CertificateSupplier leafCertificateSupplier;

        /*
         * Intermediate certificates or null if detecting from instance metadata.
         */
        private Set<CertificateSupplier> intermediateCertificateSuppliers;

        /*
         * Session key pair supplier.
         */
        private SessionKeyPairSupplier sessSupplier = new JDKKeyPairSupplier();

        /*
         * Tenant id, or null if detecting from instance metadata.
         */
        private String tenantId;
        private String purpose = DEFAULT_PURPOSE;
        private int timeout = DEFAULT_TIMEOUT_MS;
        private Region region;
        private Logger logger;

        public String getBaseMetadataURL() {
            return baseMetadataURL;
        }

        public String getFederationEndpoint() {
            return federationEndpoint;
        }

        public InstancePrincipalsProviderBuilder
            setFederationEndpoint(String federationEndpoint) {

            this.federationEndpoint = federationEndpoint;
            return this;
        }

        public CertificateSupplier getLeafCertificateSupplier() {
            return leafCertificateSupplier;
        }

        public InstancePrincipalsProviderBuilder
            setLeafCertificateSupplier(CertificateSupplier supplier) {

            this.leafCertificateSupplier = supplier;
            return this;
        }

        public String getTenantId() {
            return tenantId;
        }

        public InstancePrincipalsProviderBuilder setTenantId(String tenantId) {
            this.tenantId = tenantId;
            return this;
        }

        public String getPurpose() {
            return purpose;
        }

        public InstancePrincipalsProviderBuilder setPurpose(String purpose) {
            this.purpose = purpose;
            return this;
        }

        public SessionKeyPairSupplier getSesssionKeyPairSupplier() {
            return sessSupplier;
        }

        public InstancePrincipalsProviderBuilder
            setSessionKeyPairSupplier(SessionKeyPairSupplier sessSupplier) {
            this.sessSupplier = sessSupplier;
            return this;
        }

        public int getTimeout() {
            return timeout;
        }

        public InstancePrincipalsProviderBuilder setTimeout(int timeout) {
            this.timeout = timeout;
            return this;
        }

        public Logger getLogger() {
            return logger;
        }

        public InstancePrincipalsProviderBuilder setLogger(Logger logger) {
            this.logger = logger;
            return this;
        }

        public Set<CertificateSupplier> getIntermediateCertificateSuppliers() {
            return intermediateCertificateSuppliers;
        }

        public InstancePrincipalsProviderBuilder
            setIntermediateCertificateSuppliers(
                Set<CertificateSupplier> suppliers) {
            this.intermediateCertificateSuppliers = suppliers;
            return this;
        }

        public Region getRegion() {
            return region;
        }

        public InstancePrincipalsProviderBuilder setRegion(Region r) {
            this.region = r;
            return this;
        }

        public InstancePrincipalsProvider build() {
            if (logger == null) {
                logger = Logger.getLogger(getClass().getName());
            }
            autoDetectEndpointUsingMetadataUrl();
            autoDetectCertificatesUsingMetadataUrl();

            SecurityTokenSupplier tokenSupplier =
                new SecurityTokenSupplier(federationEndpoint,
                                          tenantId,
                                          leafCertificateSupplier,
                                          intermediateCertificateSuppliers,
                                          sessSupplier,
                                          purpose,
                                          timeout,
                                          logger);

            return new InstancePrincipalsProvider(tokenSupplier,
                                                  sessSupplier,
                                                  region);
        }

        /*
         * Auto detects the endpoint that should be used when talking to
         * IAM, if no endpoint has been configured already.
         */
        private void autoDetectEndpointUsingMetadataUrl() {
            if (federationEndpoint != null) {
                return;
            }

            String instanceMDURL = getInstanceMetadaURL();
            logTrace(logger, "Detecting IAM endpoint using " + instanceMDURL);
            HttpClient client = null;
            try {
<<<<<<< HEAD
                client = HttpClient.createMinimalClient(METADATA_SERVICE_HOST,
                                                        80,
                                                        null,
                                                        "InstanceMDClient",
                                                        logger);
=======
                client = new HttpClient(METADATA_SERVICE_HOST, 80,
                                        0, 0, 0, null, 0, "InstanceMDClient",
                                        logger);
>>>>>>> 3a022298
                HttpResponse response = HttpRequestUtil.doGetRequest
                    (client, instanceMDURL, headers(), timeout, logger);

                int status = response.getStatusCode();
                if (status == 404) {
                    logTrace(logger, "Falling back to v1 metadata URL, " +
                             "resource not found from v2");
                    this.baseMetadataURL = FALLBACK_METADATA_SERVICE_URL;
                    instanceMDURL = getInstanceMetadaURL();
                    response = HttpRequestUtil.doGetRequest
                        (client, instanceMDURL, headers(), timeout, logger);
                    if (response.getStatusCode() != 200) {
                        throw new IllegalStateException(
                            String.format("Unable to get federation URL from" +
                            "instance metadata " + METADATA_SERVICE_BASE_URL +
                            " or fallback to " + FALLBACK_METADATA_SERVICE_URL +
                            ", status code: %d, output: %s",
                            response.getOutput()));
                    }
                } else if (status != 200) {
                    throw new IllegalStateException(
                        String.format("Unable to get federation URL from" +
                        "instance metadata " + METADATA_SERVICE_BASE_URL +
                        ", status code: %d, output: %s",
                        response.getStatusCode(),
                        response.getOutput()));
                }

                logTrace(logger, "Instance metadata " + response.getOutput());
                String insRegion = findRegion(response.getOutput());
                logTrace(logger, "Instance region " + insRegion);

                federationEndpoint = getIAMURL(insRegion);
                if (federationEndpoint == null) {
                    throw new IllegalArgumentException(
                        "Unable to find IAM URL for unregistered region " +
                        insRegion + ", specify the IAM URL instead");
                }
            } finally {
                if (client != null) {
                    client.shutdown();
                }
            }
        }

        private String getInstanceMetadaURL() {
            return getBaseMetadataURL() + "instance/";
        }

        private HttpHeaders headers() {
            return new DefaultHttpHeaders()
                .set(CONTENT_TYPE, APPLICATION_JSON)
                .set(AUTHORIZATION, AUTHORIZATION_HEADER_VALUE);
        }

        private String findRegion(String response) {
            try {
                JsonParser parser = factory.createParser(response);
                if (parser.getCurrentToken() == null) {
                    parser.nextToken();
                }
                while (parser.getCurrentToken() != null) {
                    String field = findField(response, parser, "region");
                    if (field != null) {
                        parser.nextToken();
                        return parser.getText();
                    }
                }
                throw new IllegalStateException(
                    "Unable to find region in instance metadata " + response);
            } catch (IOException ioe) {
                throw new IllegalStateException(
                    "Error parsing instance metadata in response " +
                    response+ " " + ioe.getMessage());
            }
        }

        /*
         * Auto detects and configures the certificates needed
         * using Instance metadata.
         */
        private void autoDetectCertificatesUsingMetadataUrl() {
            try {
                if (leafCertificateSupplier == null) {
                    leafCertificateSupplier = new DefaultCertificateSupplier(
                        getURLDetails(getBaseMetadataURL() +
                                      "identity/cert.pem"),
                        getURLDetails(getBaseMetadataURL() +
                                      "identity/key.pem"),
                        (char[]) null);
                }

                if (tenantId == null) {
                    tenantId = Utils.getTenantId(leafCertificateSupplier
                        .getCertificateAndKeyPair().getCertificate());
                }

                if (intermediateCertificateSuppliers == null) {
                    intermediateCertificateSuppliers = new HashSet<>();

                    intermediateCertificateSuppliers.add(
                        new DefaultCertificateSupplier(
                            getURLDetails(getBaseMetadataURL() +
                                          "identity/intermediate.pem"),
                            null,
                            (char[]) null));
                }
            } catch (MalformedURLException ex) {
                throw new IllegalArgumentException(
                     "The instance metadata service url is invalid.", ex);
            }
        }

        private URLResourceDetails getURLDetails(String url)
            throws MalformedURLException {

            return new URLResourceDetails(new URL(url))
                    .addHeader(AUTHORIZATION, AUTHORIZATION_HEADER_VALUE);
        }
    }
}<|MERGE_RESOLUTION|>--- conflicted
+++ resolved
@@ -289,17 +289,13 @@
             logTrace(logger, "Detecting IAM endpoint using " + instanceMDURL);
             HttpClient client = null;
             try {
-<<<<<<< HEAD
                 client = HttpClient.createMinimalClient(METADATA_SERVICE_HOST,
                                                         80,
                                                         null,
+                                                        0,
                                                         "InstanceMDClient",
                                                         logger);
-=======
-                client = new HttpClient(METADATA_SERVICE_HOST, 80,
-                                        0, 0, 0, null, 0, "InstanceMDClient",
-                                        logger);
->>>>>>> 3a022298
+
                 HttpResponse response = HttpRequestUtil.doGetRequest
                     (client, instanceMDURL, headers(), timeout, logger);
 
