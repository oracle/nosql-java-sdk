--- conflicted
+++ resolved
@@ -480,19 +480,13 @@
         try {
             final HttpHeaders headers = new DefaultHttpHeaders();
             headers.set(AUTHORIZATION, authHeader);
-<<<<<<< HEAD
             client = HttpClient.createMinimalClient
                 (loginHost,
                  loginPort,
                  (isSecure && !disableSSLHook) ? sslContext : null,
+                 sslHandshakeTimeoutMs,
                  serviceName,
                  logger);
-=======
-            client = new HttpClient(
-                loginHost, loginPort, 0, 0, 0,
-                (isSecure && !disableSSLHook) ? sslContext : null,
-                 sslHandshakeTimeoutMs, serviceName, logger);
->>>>>>> 3a022298
             return HttpRequestUtil.doGetRequest(
                 client,
                 NoSQLHandleConfig.createURL(endpoint, basePath + serviceName)
