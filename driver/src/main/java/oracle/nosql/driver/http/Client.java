/*-
 * Copyright (c) 2011, 2022 Oracle and/or its affiliates. All rights reserved.
 *
 * Licensed under the Universal Permissive License v 1.0 as shown at
 *  https://oss.oracle.com/licenses/upl/
 */

package oracle.nosql.driver.http;

import static io.netty.handler.codec.http.HttpMethod.POST;
import static io.netty.handler.codec.http.HttpVersion.HTTP_1_1;
import static java.nio.charset.StandardCharsets.UTF_8;
import static oracle.nosql.driver.ops.TableLimits.CapacityMode;
import static oracle.nosql.driver.util.BinaryProtocol.DEFAULT_SERIAL_VERSION;
import static oracle.nosql.driver.util.BinaryProtocol.V2;
import static oracle.nosql.driver.util.BinaryProtocol.V3;
import static oracle.nosql.driver.util.CheckNull.requireNonNull;
import static oracle.nosql.driver.util.LogUtil.isLoggable;
import static oracle.nosql.driver.util.LogUtil.logFine;
import static oracle.nosql.driver.util.LogUtil.logInfo;
import static oracle.nosql.driver.util.LogUtil.logTrace;
import static oracle.nosql.driver.util.LogUtil.logWarning;
import static oracle.nosql.driver.util.HttpConstants.ACCEPT;
import static oracle.nosql.driver.util.HttpConstants.CONNECTION;
import static oracle.nosql.driver.util.HttpConstants.CONTENT_LENGTH;
import static oracle.nosql.driver.util.HttpConstants.CONTENT_TYPE;
import static oracle.nosql.driver.util.HttpConstants.COOKIE;
import static oracle.nosql.driver.util.HttpConstants.NOSQL_DATA_PATH;
import static oracle.nosql.driver.util.HttpConstants.REQUEST_ID_HEADER;
import static oracle.nosql.driver.util.HttpConstants.USER_AGENT;

import java.io.IOException;
import java.net.URL;
import java.util.Iterator;
import java.util.HashSet;
import java.util.Map;
import java.util.concurrent.ConcurrentHashMap;
import java.util.concurrent.ConcurrentLinkedQueue;
import java.util.concurrent.ExecutionException;
import java.util.concurrent.ExecutorService;
import java.util.concurrent.Executors;
import java.util.concurrent.RejectedExecutionException;
import java.util.concurrent.TimeoutException;
import java.util.concurrent.atomic.AtomicBoolean;
import java.util.concurrent.atomic.AtomicInteger;
import java.util.concurrent.atomic.AtomicLong;
import java.util.logging.Level;
import java.util.logging.Logger;

import oracle.nosql.driver.AuthorizationProvider;
import oracle.nosql.driver.DefaultRetryHandler;
import oracle.nosql.driver.NoSQLException;
import oracle.nosql.driver.NoSQLHandleConfig;
import oracle.nosql.driver.RateLimiter;
import oracle.nosql.driver.ReadThrottlingException;
import oracle.nosql.driver.RequestSizeLimitException;
import oracle.nosql.driver.RequestTimeoutException;
import oracle.nosql.driver.RetryHandler;
import oracle.nosql.driver.RetryableException;
import oracle.nosql.driver.SecurityInfoNotReadyException;
import oracle.nosql.driver.StatsControl;
import oracle.nosql.driver.TableNotFoundException;
import oracle.nosql.driver.WriteThrottlingException;
import oracle.nosql.driver.UnsupportedProtocolException;
import oracle.nosql.driver.httpclient.HttpClient;
import oracle.nosql.driver.httpclient.ResponseHandler;
import oracle.nosql.driver.kv.AuthenticationException;
import oracle.nosql.driver.kv.StoreAccessTokenProvider;
import oracle.nosql.driver.ops.DeleteRequest;
import oracle.nosql.driver.ops.DurableRequest;
import oracle.nosql.driver.ops.GetRequest;
import oracle.nosql.driver.ops.GetResult;
import oracle.nosql.driver.ops.GetTableRequest;
import oracle.nosql.driver.ops.PutRequest;
import oracle.nosql.driver.ops.QueryRequest;
import oracle.nosql.driver.ops.QueryResult;
import oracle.nosql.driver.ops.Request;
import oracle.nosql.driver.ops.Result;
import oracle.nosql.driver.ops.TableLimits;
import oracle.nosql.driver.ops.TableRequest;
import oracle.nosql.driver.ops.TableResult;
import oracle.nosql.driver.ops.WriteResult;
import oracle.nosql.driver.ops.serde.BinaryProtocol;
import oracle.nosql.driver.ops.serde.BinarySerializerFactory;
import oracle.nosql.driver.ops.serde.SerializerFactory;
import oracle.nosql.driver.query.QueryDriver;
import oracle.nosql.driver.values.MapValue;
import oracle.nosql.driver.util.ByteInputStream;
import oracle.nosql.driver.util.HttpConstants;
import oracle.nosql.driver.util.NettyByteInputStream;
import oracle.nosql.driver.util.NettyByteOutputStream;
import oracle.nosql.driver.util.RateLimiterMap;
import oracle.nosql.driver.util.SerializationUtil;

import io.netty.buffer.ByteBuf;
import io.netty.channel.Channel;
import io.netty.handler.codec.http.DefaultFullHttpRequest;
import io.netty.handler.codec.http.FullHttpRequest;
import io.netty.handler.codec.http.HttpHeaderNames;
import io.netty.handler.codec.http.HttpHeaders;
import io.netty.handler.codec.http.HttpResponseStatus;
import io.netty.handler.ssl.SslContext;

/**
 * The HTTP driver client.
 */
public class Client {

    public static int traceLevel = 0;

    private final NoSQLHandleConfig config;

    /**
     * This may be configurable, but for now there is only one implementation
     */
    private final SerializerFactory factory = new BinarySerializerFactory();

    /**
     * The URL representing the server that is the target of all client
     * requests.
     */
    private final URL url;

    /**
     * The fixed constant URI path associated with all KV requests.
     */
    private final String kvRequestURI;

    /**
     * The host/port components of the URL, decomposed here for efficient access.
     */
    private final String host;

    /**
     * Tracks the unique client scoped request id.
     */
    private final AtomicInteger maxRequestId = new AtomicInteger(1);

    private final HttpClient httpClient;

    private final AuthorizationProvider authProvider;

    private final boolean useSSL;

    private final AtomicBoolean shutdown = new AtomicBoolean(false);

    private final Logger logger;

    /*
     * Internal rate limiting: cloud only
     */
    private RateLimiterMap rateLimiterMap;

    /*
     * Keep an internal map of tablename to last limits update time
     */
    private Map<String, AtomicLong> tableLimitUpdateMap;

    /* update table limits once every 10 minutes */
    private static long LIMITER_REFRESH_NANOS = 600_000_000_000L;

    /*
     * amount of time between retries when security information
     * is unavailable
     */
    private static final int SEC_ERROR_DELAY_MS = 100;

    /*
     * singe thread executor for updating table limits
     */
    private ExecutorService threadPool;

    private volatile short serialVersion = DEFAULT_SERIAL_VERSION;

    /* for one-time messages */
    private final HashSet<String> oneTimeMessages;

    /**
     * config for statistics
     */
    private StatsControlImpl statsControl;

<<<<<<< HEAD
    /**
     * list of Request instances to refresh when auth changes. This will only
     * exist in a cloud configuration
     */
    private ConcurrentLinkedQueue<Request> authRefreshRequests;
    /* used as key and value for auth requests -- guaranteed illegal */
    private MapValue badValue;
=======
    /*
     * for session persistence, if used. This has the
     * full "session=xxxxx" key/value pair.
     */
    private volatile String sessionCookie;
    /* note this must end with '=' */
    private final String SESSION_COOKIE_FIELD = "session=";
>>>>>>> f308580a

    public Client(Logger logger,
                  NoSQLHandleConfig httpConfig) {

        this.logger = logger;
        this.config = httpConfig;
        this.url = httpConfig.getServiceURL();

        logFine(logger, "Driver service URL:" + url.toString());
        final String protocol = httpConfig.getServiceURL().getProtocol();
        if (!("http".equalsIgnoreCase(protocol) ||
              "https".equalsIgnoreCase(protocol))) {
            throw new IllegalArgumentException("Unknown protocol:" + protocol);
        }

        kvRequestURI = httpConfig.getServiceURL().toString() + NOSQL_DATA_PATH;
        host = httpConfig.getServiceURL().getHost();

        useSSL = "https".equalsIgnoreCase(protocol);

        /*
         * This builds an insecure context, usable for testing only
         */
        SslContext sslCtx = null;
        if (useSSL) {
            sslCtx = config.getSslContext();
            if (sslCtx == null) {
                throw new IllegalArgumentException(
                    "Unable to configure https: " +
                    "SslContext is missing from config");
            }
        }

        /*
         * create the HttpClient instance.
         */
        httpClient = new HttpClient(
            url.getHost(),
            url.getPort(),
            httpConfig.getNumThreads(),
            httpConfig.getConnectionPoolMinSize(),
            httpConfig.getConnectionPoolInactivityPeriod(),
            httpConfig.getMaxContentLength(),
            httpConfig.getMaxChunkSize(),
            sslCtx,
            config.getSSLHandshakeTimeout(),
            "NoSQL Driver",
            logger);
        if (httpConfig.getProxyHost() != null) {
            httpClient.configureProxy(httpConfig);
        }

        authProvider= config.getAuthorizationProvider();
        if (authProvider == null) {
            throw new IllegalArgumentException(
                "Must configure AuthorizationProvider to use HttpClient");
        }

        /* StoreAccessTokenProvider == onprem */
        if (config.getRateLimitingEnabled() &&
            !(authProvider instanceof StoreAccessTokenProvider)) {
            logFine(logger, "Starting client with rate limiting enabled");
            rateLimiterMap = new RateLimiterMap();
            tableLimitUpdateMap = new ConcurrentHashMap<String, AtomicLong>();
            threadPool = Executors.newSingleThreadExecutor();
        } else {
            logFine(logger, "Starting client with no rate limiting");
            rateLimiterMap = null;
            tableLimitUpdateMap = null;
            threadPool = null;
        }

        oneTimeMessages = new HashSet<String>();
        statsControl = new StatsControlImpl(config,
            logger, httpClient, httpConfig.getRateLimitingEnabled());
    }

    /**
     * Shutdown the client
     *
     * TODO: add optional timeout (needs change in HttpClient)
     */
    public void shutdown() {
        logFine(logger, "Shutting down driver http client");
        if (!shutdown.compareAndSet(false, true)) {
            return;
        }
        httpClient.shutdown();
        statsControl.shutdown();
        if (authProvider != null) {
            authProvider.close();
        }
        if (threadPool != null) {
            threadPool.shutdown();
        }
    }

    public int getAcquiredChannelCount() {
        return httpClient.getAcquiredChannelCount();
    }

    public int getTotalChannelCount() {
        return httpClient.getTotalChannelCount();
    }

    public int getFreeChannelCount() {
        return httpClient.getFreeChannelCount();
    }

    /**
     * Get the next client-scoped request id. It needs to be combined with the
     * client id to obtain a globally unique scope.
     */
    private int nextRequestId() {
        return maxRequestId.addAndGet(1);
    }

    /**
     * Execute the KV request and return the response. This is the top-level
     * method for request execution.
     *
     * This method handles exceptions to distinguish between what can be retried
     * what what cannot, making sure that root cause exceptions are
     * kept. Examples:
     *  o can't connect (host, port, etc)
     *  o throttling exceptions
     *  o general networking issues, IOException
     *
     * RequestTimeoutException needs a cause, or at least needs to include the
     * message from the causing exception.
     *
     * @param kvRequest the KV request to be executed by the server
     *
     * @return the Result of the request
     */
    public Result execute(Request kvRequest) {

        requireNonNull(kvRequest, "NoSQLHandle: request must be non-null");

        /*
         * Before execution, call Request object to assign default values
         * from config object if they are not overridden. This allows code
         * to assume that all potentially defaulted parameters (timeouts, etc)
         * are explicit when they are sent on the wire.
         */
        kvRequest.setDefaults(config);

        /*
         * Validate the request, checking for required state, etc. If this
         * fails for a given Request instance it will throw
         * IllegalArgumentException.
         */
        kvRequest.validate();

        /* clear any retry stats that may exist on this request object */
        kvRequest.setRetryStats(null);
        kvRequest.setRateLimitDelayedMs(0);

        if (kvRequest.isQueryRequest()) {
            QueryRequest qreq = (QueryRequest)kvRequest;

            statsControl.observeQuery(qreq);

            /*
             * The following "if" may be true for advanced queries only. For
             * such queries, the "if" will be true (i.e., the QueryRequest will
             * be bound with a QueryDriver) if and only if this is not the 1st
             * execute() call for this query. In this case we just return a new,
             * empty QueryResult. Actual computation of a result batch will take
             * place when the app calls getResults() on the QueryResult.
             */
            if (qreq.hasDriver()) {
                trace("QueryRequest has QueryDriver", 2);
                return new QueryResult(qreq, false);
            }

            /*
             * If it is an advanced query and we are here, then this must be
             * the 1st execute() call for the query. If the query has been
             * prepared before, we create a QueryDriver and bind it with the
             * QueryRequest. Then, we create and return an empty QueryResult.
             * Actual computation of a result batch will take place when the
             * app calls getResults() on the QueryResult.
             */
            if (qreq.isPrepared() && !qreq.isSimpleQuery()) {
                trace("QueryRequest has no QueryDriver, but is prepared", 2);
                QueryDriver driver = new QueryDriver(qreq);
                driver.setClient(this);
                driver.setTopologyInfo(qreq.topologyInfo());
                return new QueryResult(qreq, false);
            }

            /*
             * If we are here, then this is either (a) a simple query or (b) an
             * advanced query that has not been prepared already, which also
             * implies that this is the 1st execute() call on this query. For
             * a non-prepared advanced query, the effect of this 1st execute()
             * call is to send the query to the proxy for compilation, get back
             * the prepared query, but no query results, create a QueryDriver,
             * and bind it with the QueryRequest (see
             * QueryRequestSerializer.deserialize()), and return an empty
             * QueryResult.
             */
            trace("QueryRequest has no QueryDriver and is not prepared", 2);
        }

        int timeoutMs = kvRequest.getTimeoutInternal();

        Throwable exception = null;

        /*
         * If the request doesn't set an explicit compartment, use
         * the config default if provided.
         */
        if (kvRequest.getCompartment() == null) {
            kvRequest.setCompartmentInternal(
                config.getDefaultCompartment());
        }

        int rateDelayedMs = 0;
        boolean checkReadUnits = false;
        boolean checkWriteUnits = false;

        /* if the request itself specifies rate limiters, use them */
        RateLimiter readLimiter = kvRequest.getReadRateLimiter();
        if (readLimiter != null) {
            checkReadUnits = true;
        }
        RateLimiter writeLimiter = kvRequest.getWriteRateLimiter();
        if (writeLimiter != null) {
            checkWriteUnits = true;
        }

        /* if not, see if we have limiters in our map for the given table */
        if (rateLimiterMap != null &&
            readLimiter == null && writeLimiter == null) {
            String tableName = kvRequest.getTableName();
            if (tableName != null && tableName.length() > 0) {
                readLimiter = rateLimiterMap.getReadLimiter(tableName);
                writeLimiter = rateLimiterMap.getWriteLimiter(tableName);
                if (readLimiter == null && writeLimiter == null) {
                    if (kvRequest.doesReads() || kvRequest.doesWrites()) {
                        backgroundUpdateLimiters(tableName,
                                                 kvRequest.getCompartment());
                    }
                } else {
                    checkReadUnits = kvRequest.doesReads();
                    kvRequest.setReadRateLimiter(readLimiter);
                    checkWriteUnits = kvRequest.doesWrites();
                    kvRequest.setWriteRateLimiter(writeLimiter);
                }
            }
        }

        final long startTime = System.currentTimeMillis();
        kvRequest.setStartTimeMs(startTime);
        final String requestClass = kvRequest.getClass().getSimpleName();

        String requestId = "";
        int thisIterationTimeoutMs = 0;

        do {
            long thisTime = System.currentTimeMillis();
            thisIterationTimeoutMs = timeoutMs - (int)(thisTime - startTime);

            /*
             * Check rate limiters before executing the request.
             * Wait for read and/or write limiters to be below their limits
             * before continuing. Be aware of the timeout given.
             */
            if (readLimiter != null && checkReadUnits == true) {
                try {
                    /*
                     * this may sleep for a while, up to thisIterationTimeoutMs
                     * and may throw TimeoutException
                     */
                    rateDelayedMs += readLimiter.consumeUnitsWithTimeout(
                        0, thisIterationTimeoutMs, false);
                } catch (Exception e) {
                    exception = e;
                    break;
                }
            }
            if (writeLimiter != null && checkWriteUnits == true) {
                try {
                    /*
                     * this may sleep for a while, up to thisIterationTimeoutMs
                     * and may throw TimeoutException
                     */
                    rateDelayedMs += writeLimiter.consumeUnitsWithTimeout(
                        0, thisIterationTimeoutMs, false);
                } catch (Exception e) {
                    exception = e;
                    break;
                }
            }

            /* ensure limiting didn't throw us over the timeout */
            if (timeoutRequest(startTime, timeoutMs, exception)) {
                break;
            }

            final String authString =
                authProvider.getAuthorizationString(kvRequest);
            authProvider.validateAuthString(authString);

            if (kvRequest.getNumRetries() > 0) {
                logRetries(kvRequest.getNumRetries(), exception);
            }

            if (serialVersion < 3 && kvRequest instanceof DurableRequest) {
                if (((DurableRequest)kvRequest).getDurability() != null) {
                    oneTimeMessage("The requested feature is not supported " +
                                   "by the connected server: Durability");
                }
            }

            if (serialVersion < 3 && kvRequest instanceof TableRequest) {
                TableLimits limits = ((TableRequest)kvRequest).getTableLimits();
                if (limits != null &&
                    limits.getMode() == CapacityMode.ON_DEMAND) {
                    oneTimeMessage("The requested feature is not supported " +
                                   "by the connected server: on demand " +
                                   "capacity table");
                }
            }

            ResponseHandler responseHandler = null;
            short serialVersionUsed = serialVersion;
            ByteBuf buffer = null;
            long networkLatency;
            try {
                /*
                 * NOTE: the ResponseHandler will release the Channel
                 * in its close() method, which is always called in the
                 * finally clause. This handles both successful and retried
                 * operations in the loop.
                 */
                Channel channel = httpClient.getChannel(thisIterationTimeoutMs);
                requestId = Long.toString(nextRequestId());
                responseHandler =
                    new ResponseHandler(httpClient, logger, channel,
                                        requestId, kvRequest.shouldRetry());
                buffer = channel.alloc().directBuffer();
                buffer.retain();

                /*
                 * we expressly check size limit below based on onprem versus
                 * cloud. Set the request to not check size limit inside
                 * writeContent().
                 */
                kvRequest.setCheckRequestSize(false);

                serialVersionUsed = writeContent(buffer, kvRequest);

                /*
                 * If on-premise the authProvider will always be a
                 * StoreAccessTokenProvider. If so, check against
                 * configurable limit. Otherwise check against internal
                 * hardcoded cloud limit.
                 */
                if (authProvider instanceof StoreAccessTokenProvider) {
                    if (buffer.readableBytes() >
                        httpClient.getMaxContentLength()) {
                        throw new RequestSizeLimitException("The request " +
                            "size of " + buffer.readableBytes() +
                            " exceeded the limit of " +
                            httpClient.getMaxContentLength());
                    }
                } else {
                    kvRequest.setCheckRequestSize(true);
                    BinaryProtocol.checkRequestSizeLimit(
                        kvRequest, buffer.readableBytes());
                }

                final FullHttpRequest request =
                    new DefaultFullHttpRequest(HTTP_1_1, POST, kvRequestURI,
                                               buffer,
                                               false /* Don't validate hdrs */);
                HttpHeaders headers = request.headers();
                addCommonHeaders(headers);
                int contentLength = buffer.readableBytes();
                headers.add(HttpHeaderNames.HOST, host)
                    .add(REQUEST_ID_HEADER, requestId)
                    .setInt(CONTENT_LENGTH, contentLength);
                if (sessionCookie != null) {
                    headers.add(COOKIE, sessionCookie);
                }

                authProvider.setRequiredHeaders(authString, kvRequest, headers);

                if (isLoggable(logger, Level.FINE) && !kvRequest.getIsRefresh()) {
                    logTrace(logger, "Request: " + requestClass + ", id " + requestId);
                }
                networkLatency = System.currentTimeMillis();
                httpClient.runRequest(request, responseHandler, channel);

                boolean isTimeout =
                    responseHandler.await(thisIterationTimeoutMs);
                if (isTimeout) {
                    throw new TimeoutException("Request timed out after " +
                        timeoutMs + " milliseconds: requestId=" + requestId);
                }

                if (isLoggable(logger, Level.FINE) && !kvRequest.getIsRefresh()) {
                    logTrace(logger, "Response: " + requestClass + ", status " +
                             responseHandler.getStatus() + ", id " + requestId );
                }

                ByteBuf wireContent = responseHandler.getContent();
                Result res = processResponse(responseHandler.getStatus(),
                                       responseHandler.getHeaders(),
                                       wireContent,
                                       kvRequest);
                int resSize = wireContent.readerIndex();
                networkLatency = System.currentTimeMillis() - networkLatency;

                if (serialVersionUsed < 3) {
                    /* so we can emit a one-time message if the app */
                    /* tries to access modificationTime */
                    if (res instanceof GetResult) {
                        ((GetResult)res).setClient(this);
                    } else if (res instanceof WriteResult) {
                        ((WriteResult)res).setClient(this);
                    }
                }

                if (res instanceof TableResult && rateLimiterMap != null) {
                    /* update rate limiter settings for table */
                    TableLimits tl = ((TableResult)res).getTableLimits();
                    updateRateLimiters(((TableResult)res).getTableName(), tl);
                }

                /*
                 * We may not have rate limiters yet because queries may
                 * not have a tablename until after the first request.
                 * So try to get rate limiters if we don't have them yet and
                 * this is a QueryRequest.
                 */
                if (rateLimiterMap != null && readLimiter == null) {
                    readLimiter = getQueryRateLimiter(kvRequest, true);
                }
                if (rateLimiterMap != null && writeLimiter == null) {
                    writeLimiter = getQueryRateLimiter(kvRequest, false);
                }

                /* consume rate limiter units based on actual usage */
                rateDelayedMs += consumeLimiterUnits(readLimiter,
                                    res.getReadUnitsInternal(),
                                    thisIterationTimeoutMs);
                rateDelayedMs += consumeLimiterUnits(writeLimiter,
                                    res.getWriteUnitsInternal(),
                                    thisIterationTimeoutMs);
                res.setRateLimitDelayedMs(rateDelayedMs);

                /* copy retry stats to Result on successful operation */
                res.setRetryStats(kvRequest.getRetryStats());
                kvRequest.setRateLimitDelayedMs(rateDelayedMs);

                statsControl.observe(kvRequest, Math.toIntExact(networkLatency),
                    contentLength, resSize);

                checkAuthRefreshList(kvRequest);

                return res;

            } catch (AuthenticationException rae) {
                if (authProvider != null &&
                    authProvider instanceof StoreAccessTokenProvider) {
                    final StoreAccessTokenProvider satp =
                        (StoreAccessTokenProvider) authProvider;
                    satp.bootstrapLogin();
                    kvRequest.addRetryException(rae.getClass());
                    kvRequest.incrementRetries();
                    exception = rae;
                    continue;
                }
                kvRequest.setRateLimitDelayedMs(rateDelayedMs);
                statsControl.observeError(kvRequest);
                logInfo(logger, "Unexpected authentication exception: " +
                        rae);
                throw new NoSQLException("Unexpected exception: " +
                        rae.getMessage(), rae);
            } catch (SecurityInfoNotReadyException sinre) {
                kvRequest.addRetryException(sinre.getClass());
                exception = sinre;
                int delayMs = SEC_ERROR_DELAY_MS;
                if (kvRequest.getNumRetries() > 10) {
                    delayMs =
                        DefaultRetryHandler.computeBackoffDelay(kvRequest, 0);
                    if (delayMs <= 0) {
                        break;
                    }
                }
                try {
                    Thread.sleep(delayMs);
                } catch (InterruptedException ie) {}
                kvRequest.incrementRetries();
                kvRequest.addRetryDelayMs(delayMs);
                continue;
            } catch (RetryableException re) {

                if (re instanceof WriteThrottlingException &&
                    writeLimiter != null) {
                    /* ensure we check write limits next loop */
                    checkWriteUnits = true;
                    /* set limiter to its limit, if not over already */
                    if (writeLimiter.getCurrentRate() < 100.0) {
                        writeLimiter.setCurrentRate(100.0);
                    }
                    /* call retry handler to manage sleep/delay */
                }
                if (re instanceof ReadThrottlingException &&
                    readLimiter != null) {
                    /* ensure we check read limits next loop */
                    checkReadUnits = true;
                    /* set limiter to its limit, if not over already */
                    if (readLimiter.getCurrentRate() < 100.0) {
                        readLimiter.setCurrentRate(100.0);
                    }
                    /* call retry handler to manage sleep/delay */
                }

                logFine(logger, "Retryable exception: " +
                        re.getMessage());
                /*
                 * Handle automatic retries. If this does not throw an error,
                 * then the delay (if any) will have been performed and the
                 * request should be retried.
                 *
                 * If there have been too many retries this method will
                 * throw the original exception.
                 */

                kvRequest.addRetryException(re.getClass());
                handleRetry(re, kvRequest);
                kvRequest.incrementRetries();
                exception = re;
                continue;
            } catch (UnsupportedProtocolException upe) {
                /* reduce protocol version and try again */
                if (decrementSerialVersion(serialVersionUsed) == true) {
                    exception = upe;
                    logInfo(logger, "Got unsupported protocol error " +
                            "from server: decrementing serial version to " +
                            serialVersion + " and trying again.");
                    continue;
                }
                throw upe;
            } catch (NoSQLException nse) {
                kvRequest.setRateLimitDelayedMs(rateDelayedMs);
                statsControl.observeError(kvRequest);
                logFine(logger, "Client execute NoSQLException: " +
                        nse.getMessage());
                throw nse; /* pass through */
            } catch (RuntimeException e) {
                kvRequest.setRateLimitDelayedMs(rateDelayedMs);
                statsControl.observeError(kvRequest);
                if (!kvRequest.getIsRefresh()) {
                    /* don't log expected failures from refresh */
                    logFine(logger, "Client execute runtime exception: " +
                            e.getMessage());
                }
                throw e;
            } catch (IOException ioe) {
                /* Maybe make this logFine */
                String name = ioe.getClass().getName();
                logInfo(logger, "Client execution IOException, name: " +
                        name + ", message: " + ioe.getMessage());
                /*
                 * An exception in the channel, e.g. the server may have
                 * disconnected. Retry.
                 */
                kvRequest.addRetryException(ioe.getClass());
                kvRequest.incrementRetries();
                exception = ioe;

                try {
                    Thread.sleep(10);
                } catch (InterruptedException ie) {}

                continue;
            } catch (InterruptedException ie) {
                kvRequest.setRateLimitDelayedMs(rateDelayedMs);
                statsControl.observeError(kvRequest);
                logInfo(logger, "Client interrupted exception: " +
                        ie.getMessage());
                /* this exception shouldn't retry -- direct throw */
                throw new NoSQLException("Request interrupted: " +
                                         ie.getMessage());
            } catch (ExecutionException ee) {
                kvRequest.setRateLimitDelayedMs(rateDelayedMs);
                statsControl.observeError(kvRequest);
                logInfo(logger, "Unable to execute request: " +
                        ee.getCause().getMessage());
                /* is there a better exception? */
                throw new NoSQLException(
                    "Unable to execute request: " + ee.getCause().getMessage());
            } catch (TimeoutException te) {
                exception = te;
                logInfo(logger, "Timeout exception: " + te);
                break; /* fall through to exception below */
            } catch (Throwable t) {
                /*
                 * this is likely an exception from Netty, perhaps a bad
                 * connection. Retry.
                 */
                /* Maybe make this logFine */
                String name = t.getClass().getName();
                logInfo(logger, "Client execute Throwable, name: " +
                        name + "message: " + t.getMessage());

                kvRequest.addRetryException(t.getClass());
                kvRequest.incrementRetries();
                exception = t;
                continue;
            } finally {
                /*
                 * Because the buffer.retain() is called after initialized, so
                 * the reference count of buffer should be always > 0 here, just
                 * call buffer.release(refCnt) to release it.
                 */
                if (buffer != null) {
                    buffer.release(buffer.refCnt());
                }
                if (responseHandler != null) {
                    responseHandler.close();
                }
            }
        } while (! timeoutRequest(startTime, timeoutMs, exception));

        kvRequest.setRateLimitDelayedMs(rateDelayedMs);
        statsControl.observeError(kvRequest);
        throw new RequestTimeoutException(timeoutMs,
            requestClass + " timed out: requestId=" + requestId + " " +
            " nextRequestId=" + nextRequestId() +
            " iterationTimeout=" + thisIterationTimeoutMs + "ms " +
            (kvRequest.getRetryStats() != null ?
                kvRequest.getRetryStats() : ""), exception);
    }

    /**
     * Returns a rate limiter for a query operation, if the query op has
     * a prepared statement and a limiter exists in the rate limiter map
     * for the query table.
     */
    private RateLimiter getQueryRateLimiter(Request request, boolean read) {
        if (rateLimiterMap == null || !(request instanceof QueryRequest)) {
            return null;
        }

        /*
         * If we're asked for a write limiter, and the request doesn't
         * do writes, return null
         */
        if (read == false && ((QueryRequest)request).doesWrites() == false) {
            return null;
        }

        /*
         * We sometimes may only get a prepared statement after the
         * first query response is returned. In this case, we can get
         * the tablename from the request and apply rate limiting.
         */
        String tableName = ((QueryRequest)request).getTableName();
        if (tableName == null || tableName == "") {
            return null;
        }

        if (read) {
            RateLimiter rl = rateLimiterMap.getReadLimiter(tableName);
            if (rl != null) {
                request.setReadRateLimiter(rl);
            }
            return rl;
        }

        RateLimiter rl = rateLimiterMap.getWriteLimiter(tableName);
        if (rl != null) {
            request.setWriteRateLimiter(rl);
        }
        return rl;
    }

    /**
     * Comsume rate limiter units after successful operation.
     * @return the number of milliseconds delayed due to rate limiting
     */
    private int consumeLimiterUnits(RateLimiter rl,
                                    long units, int timeoutMs) {

        if (rl == null || units <= 0) {
            return 0;
        }

        /*
         * The logic consumes units (and potentially delays) _after_ a
         * successful operation for a couple reasons:
         * 1) We don't know the actual number of units an op uses unitl
         *    after the operation successfully finishes
         * 2) Delaying after the op keeps the application from immediately
         *    trying the next op and ending up waiting along with other
         *    client threads until the rate goes below the limit, at which
         *    time all client threads would continue at once. By waiting
         *    after a successful op, client threads will get staggered
         *    better to avoid spikes in throughput and oscillation that
         *    can result from it.
         */

        try {
            return rl.consumeUnitsWithTimeout(units, timeoutMs, false);
        } catch (TimeoutException e) {
            /* Don't throw - operation succeeded. Just return timeoutMs. */
            return timeoutMs;
        }
    }


    /**
     * Add or update rate limiters for a table.
     * Cloud only.
     *
     * @param tableName table name or OCID of table
     * @param limits read/write limits for table
     */
    public boolean updateRateLimiters(String tableName, TableLimits limits) {
        if (rateLimiterMap == null) {
            return false;
        }

        setTableNeedsRefresh(tableName, false);

        if (limits == null ||
            (limits.getReadUnits() <= 0 && limits.getWriteUnits() <= 0)) {
            rateLimiterMap.remove(tableName);
            logInfo(logger, "removing rate limiting from table " + tableName);
            return false;
        }

        /*
         * Create or update rate limiters in map
         * Note: noSQL cloud service has a "burst" availability of
         * 300 seconds. But we don't know if or how many other clients
         * may have been using this table, and a duration of 30 seconds
         * allows for more predictable usage. Also, it's better to
         * use a reasonable hardcoded value here than to try to explain
         * the subtleties of it in docs for configuration. In the end
         * this setting is probably fine for all uses.
         */

        /* allow tests to override this hardcoded setting */
        int durationSeconds = Integer.getInteger("test.rldurationsecs", 30)
                                     .intValue();

        double RUs = (double)limits.getReadUnits();
        double WUs = (double)limits.getWriteUnits();

        /* if there's a specified rate limiter percentage, use that */
        double rlPercent = config.getDefaultRateLimitingPercentage();
        if (rlPercent > 0.0) {
            RUs = (RUs * rlPercent) / 100.0;
            WUs = (WUs * rlPercent) / 100.0;
        }

        rateLimiterMap.update(tableName, RUs, WUs, durationSeconds);
        final String msg = String.format("Updated table '%s' to have " +
            "RUs=%.1f and WUs=%.1f per second", tableName, RUs, WUs);
        logInfo(logger, msg);

        return true;
    }


    /**
     * Determine if the request should be timed out.
     * Check if the request exceed the timeout given.
     *
     * @param startTime when the request starts
     * @param requestTimeout the default timeout of this request
     * @param exception the last exception
     *
     * @return true the request need to be timed out.
     */
    boolean timeoutRequest(long startTime,
                           long requestTimeout,
                           Throwable exception) {
        return ((System.currentTimeMillis() - startTime) >= requestTimeout);
    }

    /**
     * Serializes the request payload, sent as http content
     *
     * @param content the buffer to contain the content
     *
     * @throws IOException
     */
    private short writeContent(ByteBuf content, Request kvRequest)
        throws IOException {

        final NettyByteOutputStream bos = new NettyByteOutputStream(content);
        final short versionUsed = serialVersion;
        bos.writeShort(versionUsed);
        kvRequest.createSerializer(factory).
            serialize(kvRequest,
                      versionUsed,
                      bos);
        return versionUsed;
    }

    /**
     * Processes the httpResponse object converting it into a suitable
     * return value.
     *
     * @param content the response from the service
     *
     * @return the programmatic response object
     */
    final Result processResponse(HttpResponseStatus status,
                                 HttpHeaders headers,
                                 ByteBuf content,
                                 Request kvRequest) {

        if (!HttpResponseStatus.OK.equals(status)) {
            processNotOKResponse(status, content);

            /* TODO: Generate and handle bad status other than 400 */
            throw new IllegalStateException("Unexpected http response status:" +
                                            status);
        }

        setSessionCookie(headers);

        try (ByteInputStream bis = new NettyByteInputStream(content)) {
            return processOKResponse(bis, kvRequest);
        }
    }

    /**
     * Process an OK response
     *
     * @return the result of processing the successful request
     *
     * @throws IOException if the stream could not be read for some reason
     */
    Result processOKResponse(ByteInputStream in, Request kvRequest) {
        try {
            int code = in.readByte();
            if (code == 0) {
                Result res = kvRequest.createDeserializer(factory).
                             deserialize(kvRequest,
                                         in,
                                         serialVersion);

                if (kvRequest.isQueryRequest()) {
                    QueryRequest qreq = (QueryRequest)kvRequest;
                    if (!qreq.isSimpleQuery()) {
                        qreq.getDriver().setClient(this);
                    }
                }

                return res;
            }

            /*
             * Operation failed. Handle the failure and throw an appropriate
             * exception.
             */
            String err = readString(in);
            throw handleResponseErrorCode(code, err);
        } catch (IOException e) {
            /*
             * TODO: Retrying here will not actually help, the
             * operation should be abandoned; we need a specific
             * exception to indicate this
             */
            throw new NoSQLException(e.getMessage());
        }
    }


    /**
     * Process NotOK response. The method typically throws an appropriate
     * exception. A normal return indicates that the method declined to
     * handle the response and it's the caller's responsibility to take
     * appropriate action.
     *
     * @param status the http response code it must not be OK
     *
     * @param payload the payload representing the failure response
     */
    private void processNotOKResponse(HttpResponseStatus status,
                                      ByteBuf payload) {
        if (HttpResponseStatus.BAD_REQUEST.equals(status)) {
            int len = payload.readableBytes();
            String errMsg = (len > 0)?
                payload.readCharSequence(len, UTF_8).toString() :
                status.reasonPhrase();
            throw new NoSQLException("Error response: " + errMsg);
        }
        throw new NoSQLException("Error response = " + status +
                                 ", reason = " + status.reasonPhrase());
    }

    /* set session cookie, if set in response headers */
    private void setSessionCookie(HttpHeaders headers) {
        if (headers == null) {
            return;
        }
        /*
         * NOTE: this code assumes there will always be at most
         * one Set-Cookie header in the response. If the load balancer
         * settings change, or the proxy changes to add Set-Cookie
         * headers, this code may need to be changed to look for
         * multiple Set-Cookie headers.
         */
        String v = headers.get("Set-Cookie");
        /* note SESSION_COOKIE_FIELD has appended '=' */
        if (v == null || v.startsWith(SESSION_COOKIE_FIELD) == false) {
            return;
        }
        int semi = v.indexOf(";");
        if (semi < 0) {
            setSessionCookieValue(v);
        } else {
            setSessionCookieValue(v.substring(0, semi));
        }
        if (isLoggable(logger, Level.FINE)) {
            logTrace(logger, "Set session cookie to \"" + sessionCookie + "\"");
        }
    }

    private synchronized void setSessionCookieValue(String pVal) {
        sessionCookie = pVal;
    }

    /**
     * Return true if table needs limits refresh.
     */
    private boolean tableNeedsRefresh(String tableName) {
        if (tableLimitUpdateMap == null) {
            return false;
        }

        AtomicLong then = tableLimitUpdateMap.get(tableName);
        long nowNanos = System.nanoTime();
        if (then != null && then.get() > nowNanos) {
            return false;
        }
        return true;
    }

    /**
     * set the status of a table needing limits refresh now
     */
    private void setTableNeedsRefresh(String tableName, boolean needsRefresh) {
        if (tableLimitUpdateMap == null) {
            return;
        }

        AtomicLong then = tableLimitUpdateMap.get(tableName);
        long nowNanos = System.nanoTime();
        if (then != null) {
            if (needsRefresh == false) {
                then.set(nowNanos + LIMITER_REFRESH_NANOS);
            } else {
                then.set(nowNanos - 1);
            }
            return;
        }

        if (needsRefresh == true) {
            tableLimitUpdateMap.put(tableName, new AtomicLong(nowNanos - 1));
        } else {
            tableLimitUpdateMap.put(tableName,
                new AtomicLong(nowNanos + LIMITER_REFRESH_NANOS));
        }
    }

    /**
     * Query table limits and create rate limiters for a table in a
     * short-lived background thread.
     */
    private synchronized void backgroundUpdateLimiters(String tableName,
                                                       String compartmentId) {
        if (tableNeedsRefresh(tableName) == false) {
            return;
        }
        setTableNeedsRefresh(tableName, false);

        try {
            threadPool.execute(() -> {
                updateTableLimiters(tableName, compartmentId);
            });
        } catch (RejectedExecutionException e) {
            setTableNeedsRefresh(tableName, true);
        }
    }

    /*
     * This is meant to be run in a background thread
     */
    private void updateTableLimiters(String tableName, String compartmentId) {

        GetTableRequest gtr = new GetTableRequest()
            .setTableName(tableName)
            .setCompartment(compartmentId)
            .setTimeout(1000);
        TableResult res = null;
        try {
            logInfo(logger, "Starting GetTableRequest for table '" +
                tableName + "'");
            res = (TableResult) this.execute(gtr);
        } catch (Exception e) {
            logInfo(logger, "GetTableRequest for table '" +
                tableName + "' returned exception: " + e.getMessage());
        }

        if (res == null) {
            /* table doesn't exist? other error? */
            logInfo(logger, "GetTableRequest for table '" +
                tableName + "' returned null");
            AtomicLong then = tableLimitUpdateMap.get(tableName);
            if (then != null) {
                /* allow retry after 100ms */
                then.set(System.nanoTime() + 100_000_000L);
            }
            return;
        }

        logInfo(logger, "GetTableRequest completed for table '" +
            tableName + "'");
        /* update/add rate limiters for table */
        if (updateRateLimiters(tableName, res.getTableLimits())) {
            logInfo(logger, "background thread added limiters for table '" +
                tableName + "'");
        }
    }


    private void handleRetry(RetryableException re,
                            Request kvRequest) {
        int numRetries = kvRequest.getNumRetries();
        String msg = "Retry for request " +
            kvRequest.getClass().getSimpleName() + ", num retries: " +
            numRetries + ", exception: " + re.getMessage();
        logFine(logger, msg);
        RetryHandler handler = config.getRetryHandler();
        if (!handler.doRetry(kvRequest, numRetries, re)) {
            logFine(logger, "Too many retries");
            throw re;
        }
        handler.delay(kvRequest, numRetries, re);
    }

    private void logRetries(int numRetries, Throwable exception) {
        Level level = Level.FINE;
        if (logger != null) {
            logger.log(level, "Client, doing retry: " + numRetries +
                       (exception != null ? ", exception: " + exception : ""));
        }
    }

    private String readString(ByteInputStream in) throws IOException {
            return SerializationUtil.readString(in);
    }

    /**
     * Map a specific error status to a specific exception.
     */
    private RuntimeException handleResponseErrorCode(int code, String msg) {
        RuntimeException exc = BinaryProtocol.mapException(code, msg);
        throw exc;
    }

    private void addCommonHeaders(HttpHeaders headers) {
        headers.set(CONTENT_TYPE, "application/octet-stream")
            .set(CONNECTION, "keep-alive")
            .set(ACCEPT, "application/octet-stream")
            .set(USER_AGENT, getUserAgent());
    }

    private static String getUserAgent() {
        return HttpConstants.userAgent;
    }

    public static void trace(String msg, int level) {
        if (level <= traceLevel) {
            System.out.println("DRIVER: " + msg);
        }
    }

    /**
     * @hidden
     *
     * Allow tests to reset limiters in map
     *
     * @param tableName name or OCID of the table
     */
    public void resetRateLimiters(String tableName) {
        if (rateLimiterMap != null) {
            rateLimiterMap.reset(tableName);
        }
    }

    /**
     * @hidden
     *
     * Allow tests to enable/disable rate limiting
     * This method is not thread safe, and should only be
     * executed by one thread when no other operations are
     * in progress.
     */
    public void enableRateLimiting(boolean enable, double usePercent) {
        config.setDefaultRateLimitingPercentage(usePercent);
        if (enable == true && rateLimiterMap == null) {
            rateLimiterMap = new RateLimiterMap();
            tableLimitUpdateMap = new ConcurrentHashMap<String, AtomicLong>();
            threadPool = Executors.newSingleThreadExecutor();
        } else if (enable == false && rateLimiterMap != null) {
            rateLimiterMap.clear();
            rateLimiterMap = null;
            tableLimitUpdateMap.clear();
            tableLimitUpdateMap = null;
            if (threadPool != null) {
                threadPool.shutdown();
                threadPool = null;
            }
        }
    }

    /**
     * Returns the statistics control object.
     */
    StatsControl getStatsControl() {
        return statsControl;
    }

    /**
     * @hidden
     *
     * Try to decrement the serial protocol version.
     * @return true: version was decremented
     *         false: already at lowest version number.
     */
    private synchronized boolean decrementSerialVersion(short versionUsed) {
        if (serialVersion != versionUsed) {
            return true;
        }
        if (serialVersion == V3) {
            serialVersion = V2;
            return true;
        }
        return false;
    }

    /**
     * @hidden
     * For testing use
     */
    public short getSerialVersion() {
        return serialVersion;
    }

    /**
     * tell the Client to track auth refresh requests. This will be called
     * in a cloud service configuration
     */
    void createAuthRefreshList() {
        authRefreshRequests = new ConcurrentLinkedQueue<Request>();
        badValue = new MapValue().put("@bad", 0);
    }

    /**
     * Run refresh requests
     */
    void doRefresh(long refreshMs) {
        final long minMsPerRequest = 20L; // this is somewhat arbitrary
        int numRequests = authRefreshRequests.size();
        if (numRequests == 0) {
            return;
        }

        /*
         * Divide the total time allowed (refreshMs) by the number of requests
         * (x 3) to determine a reasonable timeout for each request. A timed out
         * request still does the re-auth assuming it made it to the server, but
         * can result in creating/consuming additional communication channels
         */
        int msPerRequest = (int) (refreshMs/(numRequests * 3));
        if (msPerRequest < minMsPerRequest) {
            logFine(logger,
                    "Not enough time per request to perform auth refresh. " +
                    "numRequests=" + numRequests + " totalMs=" + refreshMs +
                    " msPerRequest=" + msPerRequest);
            return;
        }

        logFine(logger,
                "Performing auth refresh. numRequests=" + numRequests +
                " refreshMs=" + refreshMs + "ms per request=" + msPerRequest);

        /*
         * Because there are 3 proxies and scheduling is round-robin
         * do this 3 times to attempt to catch all of them. Unfortunately
         * this heuristic will not work much of the time because the
         * round-robin scheduling isn't per-connection or IP address.
         * TODO: is there a better way?
         */
        final int numCallsPerRequest = 3;

        /* use iterator so that remove works more simply */
        Iterator<Request> iter = authRefreshRequests.iterator();
        while (iter.hasNext()) {
            Request rq = iter.next();
            /* set timeout calculated above */
            rq.setTimeoutInternal(msPerRequest);
            for (int i = 0; i < numCallsPerRequest; i++) {
                try {
                    execute(rq);
                } catch (TableNotFoundException tnf) {
                    /* table is gone -- remove from list */
                    logFine(logger, "Auth refresh table not found, removing: " +
                            rq.getClass().getSimpleName() + " for " +
                            rq.getTableName());
                    iter.remove();
                    break;
                } catch (Throwable th) {
                    /* ignore */
                }
            }
        }
    }

    /**
     * Look for the compartment,table combination in the list. If
     * present, do nothing. If not, add that combination to the list.
     * This is not particular efficient but it is not expected that a given
     * handle will be accessing a large number of tables.
     *
     * The operation type is not checked -- all 3 types of requests are created
     * no matter the access. This simplifies the logic and if a given type is
     * not given to this Principal it doesn't hurt.
     */
    private void checkAuthRefreshList(Request request) {
        if (authRefreshRequests != null) {
            /*
             * don't add refresh requests and those without table names can't be
             * added. They may be a query or admin op. Also eliminate ops that
             * don't read or write, which includes GetTableRequest
             */
            if (request.getIsRefresh() || request.getTableName() == null ||
                !(request.doesReads() || request.doesWrites())) {
                return;
            }
            for (Request rq : authRefreshRequests) {
                if (rq.getTableName().equalsIgnoreCase(request.getTableName()) &&
                    stringsEqualOrNull(rq.getCompartment(), request.getCompartment())) {
                    return;
                }
            }
            /* request compartment, table, type isn't present - add it */
            addRequestToRefreshList(request);
        }
    }

    private boolean stringsEqualOrNull(String s1, String s2) {
        if (s1 == null) {
            return s2 == null;
        }
        return s1.equalsIgnoreCase(s2);
    }

    /**
     * Add get, put, delete to cover all auth types
     * This is synchronized to avoid 2 requests adding the same table
     */
    private synchronized void addRequestToRefreshList(Request request) {
        logFine(logger, "Adding table to request list: " +
                request.getCompartment() + ":" + request.getTableName());
        PutRequest pr =
            new PutRequest().setTableName(request.getTableName());
        pr.setCompartmentInternal(request.getCompartment());
        pr.setValue(badValue);
        pr.setIsRefresh(true);
        authRefreshRequests.add(pr);
        GetRequest gr =
            new GetRequest().setTableName(request.getTableName());
        gr.setCompartmentInternal(request.getCompartment());
        gr.setKey(badValue);
        gr.setIsRefresh(true);
        authRefreshRequests.add(gr);
        DeleteRequest dr =
            new DeleteRequest().setTableName(request.getTableName());
        dr.setCompartmentInternal(request.getCompartment());
        dr.setKey(badValue);
        dr.setIsRefresh(true);
        authRefreshRequests.add(dr);
    }

    /**
     * @hidden
     * for internal use
     */
    public synchronized void oneTimeMessage(String msg) {
        if (oneTimeMessages.add(msg) == false) {
            return;
        }
        logWarning(logger, msg);
    }
}<|MERGE_RESOLUTION|>--- conflicted
+++ resolved
@@ -180,7 +180,6 @@
      */
     private StatsControlImpl statsControl;
 
-<<<<<<< HEAD
     /**
      * list of Request instances to refresh when auth changes. This will only
      * exist in a cloud configuration
@@ -188,7 +187,7 @@
     private ConcurrentLinkedQueue<Request> authRefreshRequests;
     /* used as key and value for auth requests -- guaranteed illegal */
     private MapValue badValue;
-=======
+
     /*
      * for session persistence, if used. This has the
      * full "session=xxxxx" key/value pair.
@@ -196,7 +195,6 @@
     private volatile String sessionCookie;
     /* note this must end with '=' */
     private final String SESSION_COOKIE_FIELD = "session=";
->>>>>>> f308580a
 
     public Client(Logger logger,
                   NoSQLHandleConfig httpConfig) {
