/*-
 * Copyright (c) 2011, 2022 Oracle and/or its affiliates. All rights reserved.
 *
 * Licensed under the Universal Permissive License v 1.0 as shown at
 *  https://oss.oracle.com/licenses/upl/
 */

package oracle.nosql.driver.http;

import static io.netty.handler.codec.http.HttpMethod.POST;
import static io.netty.handler.codec.http.HttpVersion.HTTP_1_1;
import static java.nio.charset.StandardCharsets.UTF_8;
import static oracle.nosql.driver.ops.TableLimits.CapacityMode;
import static oracle.nosql.driver.util.BinaryProtocol.DEFAULT_SERIAL_VERSION;
import static oracle.nosql.driver.util.BinaryProtocol.V2;
import static oracle.nosql.driver.util.BinaryProtocol.V3;
import static oracle.nosql.driver.util.CheckNull.requireNonNull;
import static oracle.nosql.driver.util.LogUtil.isLoggable;
import static oracle.nosql.driver.util.LogUtil.logFine;
import static oracle.nosql.driver.util.LogUtil.logInfo;
import static oracle.nosql.driver.util.LogUtil.logTrace;
import static oracle.nosql.driver.util.LogUtil.logWarning;
import static oracle.nosql.driver.util.HttpConstants.ACCEPT;
import static oracle.nosql.driver.util.HttpConstants.CONNECTION;
import static oracle.nosql.driver.util.HttpConstants.CONTENT_LENGTH;
import static oracle.nosql.driver.util.HttpConstants.CONTENT_TYPE;
import static oracle.nosql.driver.util.HttpConstants.NOSQL_DATA_PATH;
import static oracle.nosql.driver.util.HttpConstants.REQUEST_ID_HEADER;
import static oracle.nosql.driver.util.HttpConstants.USER_AGENT;

import java.io.IOException;
import java.net.URL;
import java.util.HashSet;
import java.util.Map;
import java.util.concurrent.ConcurrentHashMap;
import java.util.concurrent.ExecutionException;
import java.util.concurrent.ExecutorService;
import java.util.concurrent.Executors;
import java.util.concurrent.RejectedExecutionException;
import java.util.concurrent.TimeoutException;
import java.util.concurrent.atomic.AtomicBoolean;
import java.util.concurrent.atomic.AtomicInteger;
import java.util.concurrent.atomic.AtomicLong;
import java.util.logging.Level;
import java.util.logging.Logger;

import oracle.nosql.driver.AuthorizationProvider;
import oracle.nosql.driver.DefaultRetryHandler;
import oracle.nosql.driver.NoSQLException;
import oracle.nosql.driver.NoSQLHandleConfig;
import oracle.nosql.driver.RateLimiter;
import oracle.nosql.driver.ReadThrottlingException;
import oracle.nosql.driver.RequestSizeLimitException;
import oracle.nosql.driver.RequestTimeoutException;
import oracle.nosql.driver.RetryHandler;
import oracle.nosql.driver.RetryableException;
import oracle.nosql.driver.SecurityInfoNotReadyException;
import oracle.nosql.driver.StatsControl;
import oracle.nosql.driver.WriteThrottlingException;
import oracle.nosql.driver.UnsupportedProtocolException;
import oracle.nosql.driver.httpclient.HttpClient;
import oracle.nosql.driver.httpclient.ResponseHandler;
import oracle.nosql.driver.kv.AuthenticationException;
import oracle.nosql.driver.kv.StoreAccessTokenProvider;
import oracle.nosql.driver.ops.DurableRequest;
import oracle.nosql.driver.ops.GetResult;
import oracle.nosql.driver.ops.GetTableRequest;
import oracle.nosql.driver.ops.QueryRequest;
import oracle.nosql.driver.ops.QueryResult;
import oracle.nosql.driver.ops.Request;
import oracle.nosql.driver.ops.Result;
import oracle.nosql.driver.ops.TableLimits;
import oracle.nosql.driver.ops.TableRequest;
import oracle.nosql.driver.ops.TableResult;
import oracle.nosql.driver.ops.WriteResult;
import oracle.nosql.driver.ops.serde.BinaryProtocol;
import oracle.nosql.driver.ops.serde.BinarySerializerFactory;
import oracle.nosql.driver.ops.serde.SerializerFactory;
import oracle.nosql.driver.query.QueryDriver;
import oracle.nosql.driver.util.ByteInputStream;
import oracle.nosql.driver.util.HttpConstants;
import oracle.nosql.driver.util.NettyByteInputStream;
import oracle.nosql.driver.util.NettyByteOutputStream;
import oracle.nosql.driver.util.RateLimiterMap;
import oracle.nosql.driver.util.SerializationUtil;

import io.netty.buffer.ByteBuf;
import io.netty.channel.Channel;
import io.netty.handler.codec.http.DefaultFullHttpRequest;
import io.netty.handler.codec.http.FullHttpRequest;
import io.netty.handler.codec.http.HttpHeaderNames;
import io.netty.handler.codec.http.HttpHeaders;
import io.netty.handler.codec.http.HttpResponseStatus;
import io.netty.handler.ssl.SslContext;

/**
 * The HTTP driver client.
 */
public class Client {

    public static int traceLevel = 0;

    private final NoSQLHandleConfig config;

    /**
     * This may be configurable, but for now there is only one implementation
     */
    private final SerializerFactory factory = new BinarySerializerFactory();

    /**
     * The URL representing the server that is the target of all client
     * requests.
     */
    private final URL url;

    /**
     * The fixed constant URI path associated with all KV requests.
     */
    private final String kvRequestURI;

    /**
     * The host/port components of the URL, decomposed here for efficient access.
     */
    private final String host;

    /**
     * Tracks the unique client scoped request id.
     */
    private final AtomicInteger maxRequestId = new AtomicInteger(1);

    private final HttpClient httpClient;

    private final AuthorizationProvider authProvider;

    private final boolean useSSL;

    private final AtomicBoolean shutdown = new AtomicBoolean(false);

    private final Logger logger;

    /*
     * Internal rate limiting: cloud only
     */
    private RateLimiterMap rateLimiterMap;

    /*
     * Keep an internal map of tablename to last limits update time
     */
    private Map<String, AtomicLong> tableLimitUpdateMap;

    /* update table limits once every 10 minutes */
    private static long LIMITER_REFRESH_NANOS = 600_000_000_000L;

    /*
     * amount of time between retries when security information
     * is unavailable
     */
    private static final int SEC_ERROR_DELAY_MS = 100;

    /*
     * singe thread executor for updating table limits
     */
    private ExecutorService threadPool;

    private short serialVersion = DEFAULT_SERIAL_VERSION;

    /* for one-time messages */
    private final HashSet<String> oneTimeMessages;

    /**
     * config for statistics
     */
    private StatsControlImpl statsControl;

    public Client(Logger logger,
                  NoSQLHandleConfig httpConfig) {

        this.logger = logger;
        this.config = httpConfig;
        this.url = httpConfig.getServiceURL();

        logFine(logger, "Driver service URL:" + url.toString());
        final String protocol = httpConfig.getServiceURL().getProtocol();
        if (!("http".equalsIgnoreCase(protocol) ||
              "https".equalsIgnoreCase(protocol))) {
            throw new IllegalArgumentException("Unknown protocol:" + protocol);
        }

        kvRequestURI = httpConfig.getServiceURL().toString() + NOSQL_DATA_PATH;
        host = httpConfig.getServiceURL().getHost();

        useSSL = "https".equalsIgnoreCase(protocol);

        /*
         * This builds an insecure context, usable for testing only
         */
        SslContext sslCtx = null;
        if (useSSL) {
            sslCtx = config.getSslContext();
            if (sslCtx == null) {
                throw new IllegalArgumentException(
                    "Unable to configure https: " +
                    "SslContext is missing from config");
            }
        }

        /*
         * create the HttpClient instance.
         */
<<<<<<< HEAD
        httpClient = new HttpClient(
            url.getHost(),
            url.getPort(),
            httpConfig.getNumThreads(),
            httpConfig.getConnectionPoolMinSize(),
            httpConfig.getConnectionPoolInactivityPeriod(),
            httpConfig.getMaxContentLength(),
            httpConfig.getMaxChunkSize(),
            sslCtx,
            "NoSQL Driver",
            logger);
=======
        httpClient = new HttpClient(url.getHost(),
                                    url.getPort(),
                                    httpConfig.getNumThreads(),
                                    httpConfig.getConnectionPoolSize(),
                                    httpConfig.getPoolMaxPending(),
                                    httpConfig.getMaxContentLength(),
                                    httpConfig.getMaxChunkSize(),
                                    sslCtx,
                                    config.getSSLHandshakeTimeout(),
                                    "NoSQL Driver",
                                    logger);
>>>>>>> 3a022298
        if (httpConfig.getProxyHost() != null) {
            httpClient.configureProxy(httpConfig);
        }

        authProvider= config.getAuthorizationProvider();
        if (authProvider == null) {
            throw new IllegalArgumentException(
                "Must configure AuthorizationProvider to use HttpClient");
        }

        /* StoreAccessTokenProvider == onprem */
        if (config.getRateLimitingEnabled() &&
            !(authProvider instanceof StoreAccessTokenProvider)) {
            logFine(logger, "Starting client with rate limiting enabled");
            rateLimiterMap = new RateLimiterMap();
            tableLimitUpdateMap = new ConcurrentHashMap<String, AtomicLong>();
            threadPool = Executors.newSingleThreadExecutor();
        } else {
            logFine(logger, "Starting client with no rate limiting");
            rateLimiterMap = null;
            tableLimitUpdateMap = null;
            threadPool = null;
        }

        oneTimeMessages = new HashSet<String>();
        statsControl = new StatsControlImpl(config,
            logger, httpClient, httpConfig.getRateLimitingEnabled());
    }

    /**
     * Shutdown the client
     *
     * TODO: add optional timeout (needs change in HttpClient)
     */
    public void shutdown() {
        logFine(logger, "Shutting down driver http client");
        if (!shutdown.compareAndSet(false, true)) {
            return;
        }
        httpClient.shutdown();
        statsControl.shutdown();
        if (authProvider != null) {
            authProvider.close();
        }
        if (threadPool != null) {
            threadPool.shutdown();
        }
    }

    public int getAcquiredChannelCount() {
        return httpClient.getAcquiredChannelCount();
    }

    public int getTotalChannelCount() {
        return httpClient.getTotalChannelCount();
    }

    public int getFreeChannelCount() {
        return httpClient.getFreeChannelCount();
    }

    /**
     * Get the next client-scoped request id. It needs to be combined with the
     * client id to obtain a globally unique scope.
     */
    private int nextRequestId() {
        return maxRequestId.addAndGet(1);
    }

    /**
     * Execute the KV request and return the response. This is the top-level
     * method for request execution.
     *
     * This method handles exceptions to distinguish between what can be retried
     * what what cannot, making sure that root cause exceptions are
     * kept. Examples:
     *  o can't connect (host, port, etc)
     *  o throttling exceptions
     *  o general networking issues, IOException
     *
     * RequestTimeoutException needs a cause, or at least needs to include the
     * message from the causing exception.
     *
     * @param kvRequest the KV request to be executed by the server
     *
     * @return the Result of the request
     */
    public Result execute(Request kvRequest) {

        requireNonNull(kvRequest, "NoSQLHandle: request must be non-null");

        /*
         * Before execution, call Request object to assign default values
         * from config object if they are not overridden. This allows code
         * to assume that all potentially defaulted parameters (timeouts, etc)
         * are explicit when they are sent on the wire.
         */
        kvRequest.setDefaults(config);

        /*
         * Validate the request, checking for required state, etc. If this
         * fails for a given Request instance it will throw
         * IllegalArgumentException.
         */
        kvRequest.validate();

        if (kvRequest.isQueryRequest()) {
            QueryRequest qreq = (QueryRequest)kvRequest;

            statsControl.observeQuery(qreq);

            /*
             * The following "if" may be true for advanced queries only. For
             * such queries, the "if" will be true (i.e., the QueryRequest will
             * be bound with a QueryDriver) if and only if this is not the 1st
             * execute() call for this query. In this case we just return a new,
             * empty QueryResult. Actual computation of a result batch will take
             * place when the app calls getResults() on the QueryResult.
             */
            if (qreq.hasDriver()) {
                trace("QueryRequest has QueryDriver", 2);
                return new QueryResult(qreq, false);
            }

            /*
             * If it is an advanced query and we are here, then this must be
             * the 1st execute() call for the query. If the query has been
             * prepared before, we create a QueryDriver and bind it with the
             * QueryRequest. Then, we create and return an empty QueryResult.
             * Actual computation of a result batch will take place when the
             * app calls getResults() on the QueryResult.
             */
            if (qreq.isPrepared() && !qreq.isSimpleQuery()) {
                trace("QueryRequest has no QueryDriver, but is prepared", 2);
                QueryDriver driver = new QueryDriver(qreq);
                driver.setClient(this);
                driver.setTopologyInfo(qreq.topologyInfo());
                return new QueryResult(qreq, false);
            }

            /*
             * If we are here, then this is either (a) a simple query or (b) an
             * advanced query that has not been prepared already, which also
             * implies that this is the 1st execute() call on this query. For
             * a non-prepared advanced query, the effect of this 1st execute()
             * call is to send the query to the proxy for compilation, get back
             * the prepared query, but no query results, create a QueryDriver,
             * and bind it with the QueryRequest (see
             * QueryRequestSerializer.deserialize()), and return an empty
             * QueryResult.
             */
            trace("QueryRequest has no QueryDriver and is not prepared", 2);
        }

        int timeoutMs = kvRequest.getTimeoutInternal();

        Throwable exception = null;

        /* clear any retry stats that may exist on this request object */
        kvRequest.setRetryStats(null);

        /*
         * If the request doesn't set an explicit compartment, use
         * the config default if provided.
         */
        if (kvRequest.getCompartment() == null) {
            kvRequest.setCompartmentInternal(
                config.getDefaultCompartment());
        }

        int rateDelayedMs = 0;
        boolean checkReadUnits = false;
        boolean checkWriteUnits = false;

        /* if the request itself specifies rate limiters, use them */
        RateLimiter readLimiter = kvRequest.getReadRateLimiter();
        if (readLimiter != null) {
            checkReadUnits = true;
        }
        RateLimiter writeLimiter = kvRequest.getWriteRateLimiter();
        if (writeLimiter != null) {
            checkWriteUnits = true;
        }

        /* if not, see if we have limiters in our map for the given table */
        if (rateLimiterMap != null &&
            readLimiter == null && writeLimiter == null) {
            String tableName = kvRequest.getTableName();
            if (tableName != null && tableName.length() > 0) {
                readLimiter = rateLimiterMap.getReadLimiter(tableName);
                writeLimiter = rateLimiterMap.getWriteLimiter(tableName);
                if (readLimiter == null && writeLimiter == null) {
                    if (kvRequest.doesReads() || kvRequest.doesWrites()) {
                        backgroundUpdateLimiters(tableName,
                                                 kvRequest.getCompartment());
                    }
                } else {
                    checkReadUnits = kvRequest.doesReads();
                    kvRequest.setReadRateLimiter(readLimiter);
                    checkWriteUnits = kvRequest.doesWrites();
                    kvRequest.setWriteRateLimiter(writeLimiter);
                }
            }
        }

        final long startTime = System.currentTimeMillis();
        kvRequest.setStartTimeMs(startTime);
        final String requestClass = kvRequest.getClass().getSimpleName();

        String requestId = "";
        int thisIterationTimeoutMs = 0;

        do {
            long thisTime = System.currentTimeMillis();
            thisIterationTimeoutMs = timeoutMs - (int)(thisTime - startTime);

            /*
             * Check rate limiters before executing the request.
             * Wait for read and/or write limiters to be below their limits
             * before continuing. Be aware of the timeout given.
             */
            if (readLimiter != null && checkReadUnits == true) {
                try {
                    /*
                     * this may sleep for a while, up to thisIterationTimeoutMs
                     * and may throw TimeoutException
                     */
                    rateDelayedMs += readLimiter.consumeUnitsWithTimeout(
                        0, thisIterationTimeoutMs, false);
                } catch (Exception e) {
                    exception = e;
                    break;
                }
            }
            if (writeLimiter != null && checkWriteUnits == true) {
                try {
                    /*
                     * this may sleep for a while, up to thisIterationTimeoutMs
                     * and may throw TimeoutException
                     */
                    rateDelayedMs += writeLimiter.consumeUnitsWithTimeout(
                        0, thisIterationTimeoutMs, false);
                } catch (Exception e) {
                    exception = e;
                    break;
                }
            }

            /* ensure limiting didn't throw us over the timeout */
            if (timeoutRequest(startTime, timeoutMs, exception)) {
                break;
            }

            final String authString =
                authProvider.getAuthorizationString(kvRequest);
            authProvider.validateAuthString(authString);

            if (kvRequest.getNumRetries() > 0) {
                logRetries(kvRequest.getNumRetries(), exception);
            }

            if (serialVersion < 3 && kvRequest instanceof DurableRequest) {
                if (((DurableRequest)kvRequest).getDurability() != null) {
                    oneTimeMessage("The requested feature is not supported " +
                                   "by the connected server: Durability");
                }
            }

            if (serialVersion < 3 && kvRequest instanceof TableRequest) {
                TableLimits limits = ((TableRequest)kvRequest).getTableLimits();
                if (limits != null &&
                    limits.getMode() == CapacityMode.ON_DEMAND) {
                    oneTimeMessage("The requested feature is not supported " +
                                   "by the connected server: on demand " +
                                   "capacity table");
                }
            }

            ResponseHandler responseHandler = null;

            ByteBuf buffer = null;
            long networkLatency;
            try {
                /*
                 * NOTE: the ResponseHandler will release the Channel
                 * in its close() method, which is always called in the
                 * finally clause. This handles both successful and retried
                 * operations in the loop.
                 */
                Channel channel = httpClient.getChannel(thisIterationTimeoutMs);
                requestId = Long.toString(nextRequestId());
                responseHandler =
                    new ResponseHandler(httpClient, logger, channel,
                                        requestId, kvRequest.shouldRetry());
                buffer = channel.alloc().directBuffer();
                buffer.retain();

                /*
                 * we expressly check size limit below based on onprem versus
                 * cloud. Set the request to not check size limit inside
                 * writeContent().
                 */
                kvRequest.setCheckRequestSize(false);

                writeContent(buffer, kvRequest);

                /*
                 * If on-premise the authProvider will always be a
                 * StoreAccessTokenProvider. If so, check against
                 * configurable limit. Otherwise check against internal
                 * hardcoded cloud limit.
                 */
                if (authProvider instanceof StoreAccessTokenProvider) {
                    if (buffer.readableBytes() >
                        httpClient.getMaxContentLength()) {
                        throw new RequestSizeLimitException("The request " +
                            "size of " + buffer.readableBytes() +
                            " exceeded the limit of " +
                            httpClient.getMaxContentLength());
                    }
                } else {
                    kvRequest.setCheckRequestSize(true);
                    BinaryProtocol.checkRequestSizeLimit(
                        kvRequest, buffer.readableBytes());
                }

                final FullHttpRequest request =
                    new DefaultFullHttpRequest(HTTP_1_1, POST, kvRequestURI,
                                               buffer,
                                               false /* Don't validate hdrs */);
                HttpHeaders headers = request.headers();
                addCommonHeaders(headers);
                int contentLength = buffer.readableBytes();
                headers.add(HttpHeaderNames.HOST, host)
                    .add(REQUEST_ID_HEADER, requestId)
                    .setInt(CONTENT_LENGTH, contentLength);

                authProvider.setRequiredHeaders(authString, kvRequest, headers);

                if (isLoggable(logger, Level.FINE)) {
                    logTrace(logger, "Request: " + requestClass);
                }
                networkLatency = System.currentTimeMillis();
                httpClient.runRequest(request, responseHandler, channel);

                boolean isTimeout =
                    responseHandler.await(thisIterationTimeoutMs);
                if (isTimeout) {
                    throw new TimeoutException("Request timed out after " +
                        timeoutMs + " milliseconds: requestId=" + requestId);
                }

                if (isLoggable(logger, Level.FINE)) {
                    logTrace(logger, "Response: " + requestClass + ", status " +
                             responseHandler.getStatus());
                }

                ByteBuf wireContent = responseHandler.getContent();
                Result res = processResponse(responseHandler.getStatus(),
                                       wireContent,
                                       kvRequest);
                int resSize = wireContent.readerIndex();
                networkLatency = System.currentTimeMillis() - networkLatency;

                if (serialVersion < 3) {
                    /* so we can emit a one-time message if the app */
                    /* tries to access modificationTime */
                    if (res instanceof GetResult) {
                        ((GetResult)res).setClient(this);
                    } else if (res instanceof WriteResult) {
                        ((WriteResult)res).setClient(this);
                    }
                }

                if (res instanceof TableResult && rateLimiterMap != null) {
                    /* update rate limiter settings for table */
                    TableLimits tl = ((TableResult)res).getTableLimits();
                    updateRateLimiters(((TableResult)res).getTableName(), tl);
                }

                if (rateLimiterMap != null && readLimiter == null) {
                    readLimiter = getQueryRateLimiter(kvRequest, true);
                }
                if (rateLimiterMap != null && writeLimiter == null) {
                    writeLimiter = getQueryRateLimiter(kvRequest, false);
                }

                /* consume rate limiter units based on actual usage */
                rateDelayedMs += consumeLimiterUnits(readLimiter,
                                    res.getReadUnitsInternal(),
                                    thisIterationTimeoutMs);
                rateDelayedMs += consumeLimiterUnits(writeLimiter,
                                    res.getWriteUnitsInternal(),
                                    thisIterationTimeoutMs);
                res.setRateLimitDelayedMs(rateDelayedMs);

                /* copy retry stats to Result on successful operation */
                res.setRetryStats(kvRequest.getRetryStats());
                kvRequest.setRateLimitDelayedMs(rateDelayedMs);

                statsControl.observe(kvRequest, Math.toIntExact(networkLatency),
                    contentLength, resSize);

                return res;

            } catch (AuthenticationException rae) {
                if (authProvider != null &&
                    authProvider instanceof StoreAccessTokenProvider) {
                    final StoreAccessTokenProvider satp =
                        (StoreAccessTokenProvider) authProvider;
                    satp.bootstrapLogin();
                    kvRequest.addRetryException(rae.getClass());
                    kvRequest.incrementRetries();
                    exception = rae;
                    continue;
                }
                kvRequest.setRateLimitDelayedMs(rateDelayedMs);
                statsControl.observeError(kvRequest);
                logInfo(logger, "Unexpected authentication exception: " +
                        rae);
                throw new NoSQLException("Unexpected exception: " +
                        rae.getMessage(), rae);
            } catch (SecurityInfoNotReadyException sinre) {
                kvRequest.addRetryException(sinre.getClass());
                exception = sinre;
                int delayMs = SEC_ERROR_DELAY_MS;
                if (kvRequest.getNumRetries() > 10) {
                    delayMs =
                        DefaultRetryHandler.computeBackoffDelay(kvRequest, 0);
                    if (delayMs <= 0) {
                        break;
                    }
                }
                try {
                    Thread.sleep(delayMs);
                } catch (InterruptedException ie) {}
                kvRequest.incrementRetries();
                kvRequest.addRetryDelayMs(delayMs);
                continue;
            } catch (RetryableException re) {

                if (re instanceof WriteThrottlingException &&
                    writeLimiter != null) {
                    /* ensure we check write limits next loop */
                    checkWriteUnits = true;
                    /* set limiter to its limit, if not over already */
                    if (writeLimiter.getCurrentRate() < 100.0) {
                        writeLimiter.setCurrentRate(100.0);
                    }
                    /* call retry handler to manage sleep/delay */
                }
                if (re instanceof ReadThrottlingException &&
                    readLimiter != null) {
                    /* ensure we check read limits next loop */
                    checkReadUnits = true;
                    /* set limiter to its limit, if not over already */
                    if (readLimiter.getCurrentRate() < 100.0) {
                        readLimiter.setCurrentRate(100.0);
                    }
                    /* call retry handler to manage sleep/delay */
                }

                logFine(logger, "Retryable exception: " +
                        re.getMessage());
                /*
                 * Handle automatic retries. If this does not throw an error,
                 * then the delay (if any) will have been performed and the
                 * request should be retried.
                 *
                 * If there have been too many retries this method will
                 * throw the original exception.
                 */

                kvRequest.addRetryException(re.getClass());
                handleRetry(re, kvRequest);
                kvRequest.incrementRetries();
                exception = re;
                continue;
            } catch (UnsupportedProtocolException upe) {
                /* reduce protocol version and try again */
                if (decrementSerialVersion() == true) {
                    exception = upe;
                    logInfo(logger, "Got unsupported protocol error " +
                            "from server: decrementing serial version to " +
                            serialVersion + " and trying again.");
                    continue;
                }
                throw upe;
            } catch (NoSQLException nse) {
                kvRequest.setRateLimitDelayedMs(rateDelayedMs);
                statsControl.observeError(kvRequest);
                logFine(logger, "Client execute NoSQLException: " +
                        nse.getMessage());
                throw nse; /* pass through */
            } catch (RuntimeException e) {
                kvRequest.setRateLimitDelayedMs(rateDelayedMs);
                statsControl.observeError(kvRequest);
                logFine(logger, "Client execute runtime exception: " +
                        e.getMessage());
                throw e;
            } catch (IOException ioe) {
                /* Maybe make this logFine */
                String name = ioe.getClass().getName();
                logInfo(logger, "Client execution IOException, name: " +
                        name + ", message: " + ioe.getMessage());
                /*
                 * An exception in the channel, e.g. the server may have
                 * disconnected. Retry.
                 */
                kvRequest.addRetryException(ioe.getClass());
                kvRequest.incrementRetries();
                exception = ioe;

                try {
                    Thread.sleep(10);
                } catch (InterruptedException ie) {}

                continue;
            } catch (InterruptedException ie) {
                kvRequest.setRateLimitDelayedMs(rateDelayedMs);
                statsControl.observeError(kvRequest);
                logInfo(logger, "Client interrupted exception: " +
                        ie.getMessage());
                /* this exception shouldn't retry -- direct throw */
                throw new NoSQLException("Request interrupted: " +
                                         ie.getMessage());
            } catch (ExecutionException ee) {
                kvRequest.setRateLimitDelayedMs(rateDelayedMs);
                statsControl.observeError(kvRequest);
                logInfo(logger, "Unable to execute request: " +
                        ee.getCause().getMessage());
                /* is there a better exception? */
                throw new NoSQLException(
                    "Unable to execute request: " + ee.getCause().getMessage());
            } catch (TimeoutException te) {
                exception = te;
                logInfo(logger, "Timeout exception: " + te);
                break; /* fall through to exception below */
            } catch (Throwable t) {
                /*
                 * this is likely an exception from Netty, perhaps a bad
                 * connection. Retry.
                 */
                /* Maybe make this logFine */
                String name = t.getClass().getName();
                logInfo(logger, "Client execute Throwable, name: " +
                        name + "message: " + t.getMessage());

                kvRequest.addRetryException(t.getClass());
                kvRequest.incrementRetries();
                exception = t;
                continue;
            } finally {
                /*
                 * Because the buffer.retain() is called after initialized, so
                 * the reference count of buffer should be always > 0 here, just
                 * call buffer.release(refCnt) to release it.
                 */
                if (buffer != null) {
                    buffer.release(buffer.refCnt());
                }
                if (responseHandler != null) {
                    responseHandler.close();
                }
            }
        } while (! timeoutRequest(startTime, timeoutMs, exception));

        kvRequest.setRateLimitDelayedMs(rateDelayedMs);
        statsControl.observeError(kvRequest);
        throw new RequestTimeoutException(timeoutMs,
            requestClass + " timed out: requestId=" + requestId + " " +
            " nextRequestId=" + nextRequestId() +
            " iterationTimeout=" + thisIterationTimeoutMs + "ms " +
            (kvRequest.getRetryStats() != null ?
                kvRequest.getRetryStats() : ""), exception);
    }

    /**
     * Returns a rate limiter for a query operation, if the query op has
     * a prepared statement and a limiter exists in the rate limiter map
     * for the query table.
     */
    private RateLimiter getQueryRateLimiter(Request request, boolean read) {
        if (rateLimiterMap == null || !(request instanceof QueryRequest)) {
            return null;
        }

        /*
         * If we're asked for a write limiter, and the request doesn't
         * do writes, return null
         */
        if (read == false && ((QueryRequest)request).doesWrites() == false) {
            return null;
        }

        /*
         * We sometimes may only get a prepared statement after the
         * first query response is returned. In this case, we can get
         * the tablename from the request and apply rate limiting.
         */
        String tableName = ((QueryRequest)request).getTableName();
        if (tableName == null || tableName == "") {
            return null;
        }

        if (read) {
            return rateLimiterMap.getReadLimiter(tableName);
        }
        return rateLimiterMap.getWriteLimiter(tableName);
    }

    /**
     * Comsume rate limiter units after successful operation.
     * @return the number of milliseconds delayed due to rate limiting
     */
    private int consumeLimiterUnits(RateLimiter rl,
                                    long units, int timeoutMs) {

        if (rl == null || units <= 0) {
            return 0;
        }

        /*
         * The logic consumes units (and potentially delays) _after_ a
         * successful operation for a couple reasons:
         * 1) We don't know the actual number of units an op uses unitl
         *    after the operation successfully finishes
         * 2) Delaying after the op keeps the application from immediately
         *    trying the next op and ending up waiting along with other
         *    client threads until the rate goes below the limit, at which
         *    time all client threads would continue at once. By waiting
         *    after a successful op, client threads will get staggered
         *    better to avoid spikes in throughput and oscillation that
         *    can result from it.
         */

        try {
            return rl.consumeUnitsWithTimeout(units, timeoutMs, false);
        } catch (TimeoutException e) {
            /* Don't throw - operation succeeded. Just return timeoutMs. */
            return timeoutMs;
        }
    }


    /**
     * Add or update rate limiters for a table.
     * Cloud only.
     *
     * @param tableName table name or OCID of table
     * @param limits read/write limits for table
     */
    public boolean updateRateLimiters(String tableName, TableLimits limits) {
        if (rateLimiterMap == null) {
            return false;
        }

        setTableNeedsRefresh(tableName, false);

        if (limits == null ||
            (limits.getReadUnits() <= 0 && limits.getWriteUnits() <= 0)) {
            rateLimiterMap.remove(tableName);
            logInfo(logger, "removing rate limiting from table " + tableName);
            return false;
        }

        /*
         * Create or update rate limiters in map
         * Note: noSQL cloud service has a "burst" availability of
         * 300 seconds. But we don't know if or how many other clients
         * may have been using this table, and a duration of 30 seconds
         * allows for more predictable usage. Also, it's better to
         * use a reasonable hardcoded value here than to try to explain
         * the subtleties of it in docs for configuration. In the end
         * this setting is probably fine for all uses.
         */

        /* allow tests to override this hardcoded setting */
        int durationSeconds = Integer.getInteger("test.rldurationsecs", 30)
                                     .intValue();

        double RUs = (double)limits.getReadUnits();
        double WUs = (double)limits.getWriteUnits();

        /* if there's a specified rate limiter percentage, use that */
        double rlPercent = config.getDefaultRateLimitingPercentage();
        if (rlPercent > 0.0) {
            RUs = (RUs * rlPercent) / 100.0;
            WUs = (WUs * rlPercent) / 100.0;
        }

        rateLimiterMap.update(tableName, RUs, WUs, durationSeconds);
        final String msg = String.format("Updated table '%s' to have " +
            "RUs=%.1f and WUs=%.1f per second", tableName, RUs, WUs);
        logInfo(logger, msg);

        return true;
    }


    /**
     * Determine if the request should be timed out.
     * Check if the request exceed the timeout given.
     *
     * @param startTime when the request starts
     * @param requestTimeout the default timeout of this request
     * @param exception the last exception
     *
     * @return true the request need to be timed out.
     */
    boolean timeoutRequest(long startTime,
                           long requestTimeout,
                           Throwable exception) {
        return ((System.currentTimeMillis() - startTime) >= requestTimeout);
    }

    /**
     * Serializes the request payload, sent as http content
     *
     * @param content the buffer to contain the content
     *
     * @throws IOException
     */
    void writeContent(ByteBuf content, Request kvRequest)
        throws IOException {

        final NettyByteOutputStream bos = new NettyByteOutputStream(content);
        bos.writeShort(serialVersion);
        kvRequest.createSerializer(factory).
            serialize(kvRequest,
                      serialVersion,
                      bos);
    }

    /**
     * Processes the httpResponse object converting it into a suitable
     * return value.
     *
     * @param content the response from the service
     *
     * @return the programmatic response object
     */
    final Result processResponse(HttpResponseStatus status,
                                 ByteBuf content,
                                 Request kvRequest) {

        if (!HttpResponseStatus.OK.equals(status)) {
            processNotOKResponse(status, content);

            /* TODO: Generate and handle bad status other than 400 */
            throw new IllegalStateException("Unexpected http response status:" +
                                            status);
        }

        try (ByteInputStream bis = new NettyByteInputStream(content)) {
            return processOKResponse(bis, kvRequest);
        }
    }

    /**
     * Process an OK response
     *
     * @return the result of processing the successful request
     *
     * @throws IOException if the stream could not be read for some reason
     */
    Result processOKResponse(ByteInputStream in, Request kvRequest) {
        try {
            int code = in.readByte();
            if (code == 0) {
                Result res = kvRequest.createDeserializer(factory).
                             deserialize(kvRequest,
                                         in,
                                         serialVersion);

                if (kvRequest.isQueryRequest()) {
                    QueryRequest qreq = (QueryRequest)kvRequest;
                    if (!qreq.isSimpleQuery()) {
                        qreq.getDriver().setClient(this);
                    }
                }

                return res;
            }

            /*
             * Operation failed. Handle the failure and throw an appropriate
             * exception.
             */
            String err = readString(in);
            throw handleResponseErrorCode(code, err);
        } catch (IOException e) {
            /*
             * TODO: Retrying here will not actually help, the
             * operation should be abandoned; we need a specific
             * exception to indicate this
             */
            throw new NoSQLException(e.getMessage());
        }
    }


    /**
     * Process NotOK response. The method typically throws an appropriate
     * exception. A normal return indicates that the method declined to
     * handle the response and it's the caller's responsibility to take
     * appropriate action.
     *
     * @param status the http response code it must not be OK
     *
     * @param payload the payload representing the failure response
     */
    private void processNotOKResponse(HttpResponseStatus status,
                                      ByteBuf payload) {
        if (HttpResponseStatus.BAD_REQUEST.equals(status)) {
            int len = payload.readableBytes();
            String errMsg = (len > 0)?
                payload.readCharSequence(len, UTF_8).toString() :
                status.reasonPhrase();
            throw new NoSQLException("Error response: " + errMsg);
        }
        throw new NoSQLException("Error response = " + status +
                                 ", reason = " + status.reasonPhrase());
    }

    /**
     * Return true if table needs limits refresh.
     */
    private boolean tableNeedsRefresh(String tableName) {
        if (tableLimitUpdateMap == null) {
            return false;
        }

        AtomicLong then = tableLimitUpdateMap.get(tableName);
        long nowNanos = System.nanoTime();
        if (then != null && then.get() > nowNanos) {
            return false;
        }
        return true;
    }

    /**
     * set the status of a table needing limits refresh now
     */
    private void setTableNeedsRefresh(String tableName, boolean needsRefresh) {
        if (tableLimitUpdateMap == null) {
            return;
        }

        AtomicLong then = tableLimitUpdateMap.get(tableName);
        long nowNanos = System.nanoTime();
        if (then != null) {
            if (needsRefresh == false) {
                then.set(nowNanos + LIMITER_REFRESH_NANOS);
            } else {
                then.set(nowNanos - 1);
            }
            return;
        }

        if (needsRefresh == true) {
            tableLimitUpdateMap.put(tableName, new AtomicLong(nowNanos - 1));
        } else {
            tableLimitUpdateMap.put(tableName,
                new AtomicLong(nowNanos + LIMITER_REFRESH_NANOS));
        }
    }

    /**
     * Query table limits and create rate limiters for a table in a
     * short-lived background thread.
     */
    private synchronized void backgroundUpdateLimiters(String tableName,
                                                       String compartmentId) {
        if (tableNeedsRefresh(tableName) == false) {
            return;
        }
        setTableNeedsRefresh(tableName, false);

        try {
            threadPool.execute(() -> {
                updateTableLimiters(tableName, compartmentId);
            });
        } catch (RejectedExecutionException e) {
            setTableNeedsRefresh(tableName, true);
        }
    }

    /*
     * This is meant to be run in a background thread
     */
    private void updateTableLimiters(String tableName, String compartmentId) {

        GetTableRequest gtr = new GetTableRequest()
            .setTableName(tableName)
            .setCompartment(compartmentId)
            .setTimeout(1000);
        TableResult res = null;
        try {
            logInfo(logger, "Starting GetTableRequest for table '" +
                tableName + "'");
            res = (TableResult) this.execute(gtr);
        } catch (Exception e) {
            logInfo(logger, "GetTableRequest for table '" +
                tableName + "' returned exception: " + e.getMessage());
        }

        if (res == null) {
            /* table doesn't exist? other error? */
            logInfo(logger, "GetTableRequest for table '" +
                tableName + "' returned null");
            AtomicLong then = tableLimitUpdateMap.get(tableName);
            if (then != null) {
                /* allow retry after 100ms */
                then.set(System.nanoTime() + 100_000_000L);
            }
            return;
        }

        logInfo(logger, "GetTableRequest completed for table '" +
            tableName + "'");
        /* update/add rate limiters for table */
        if (updateRateLimiters(tableName, res.getTableLimits())) {
            logInfo(logger, "background thread added limiters for table '" +
                tableName + "'");
        }
    }


    private void handleRetry(RetryableException re,
                            Request kvRequest) {
        int numRetries = kvRequest.getNumRetries();
        String msg = "Retry for request " +
            kvRequest.getClass().getSimpleName() + ", num retries: " +
            numRetries + ", exception: " + re.getMessage();
        logFine(logger, msg);
        RetryHandler handler = config.getRetryHandler();
        if (!handler.doRetry(kvRequest, numRetries, re)) {
            logFine(logger, "Too many retries");
            throw re;
        }
        handler.delay(kvRequest, numRetries, re);
    }

    private void logRetries(int numRetries, Throwable exception) {
        Level level = Level.FINE;
        if (logger != null) {
            logger.log(level, "Client, doing retry: " + numRetries +
                       (exception != null ? ", exception: " + exception : ""));
        }
    }

    private String readString(ByteInputStream in) throws IOException {
            return SerializationUtil.readString(in);
    }

    /**
     * Map a specific error status to a specific exception.
     */
    private RuntimeException handleResponseErrorCode(int code, String msg) {
        RuntimeException exc = BinaryProtocol.mapException(code, msg);
        throw exc;
    }

    private void addCommonHeaders(HttpHeaders headers) {
        headers.set(CONTENT_TYPE, "application/octet-stream")
            .set(CONNECTION, "keep-alive")
            .set(ACCEPT, "application/octet-stream")
            .set(USER_AGENT, getUserAgent());
    }

    private static String getUserAgent() {
        return HttpConstants.userAgent;
    }

    public static void trace(String msg, int level) {
        if (level <= traceLevel) {
            System.out.println("DRIVER: " + msg);
        }
    }

    /**
     * @hidden
     *
     * Allow tests to reset limiters in map
     *
     * @param tableName name or OCID of the table
     */
    public void resetRateLimiters(String tableName) {
        if (rateLimiterMap != null) {
            rateLimiterMap.reset(tableName);
        }
    }

    /**
     * @hidden
     *
     * Allow tests to enable/disable rate limiting
     * This method is not thread safe, and should only be
     * executed by one thread when no other operations are
     * in progress.
     */
    public void enableRateLimiting(boolean enable, double usePercent) {
        config.setDefaultRateLimitingPercentage(usePercent);
        if (enable == true && rateLimiterMap == null) {
            rateLimiterMap = new RateLimiterMap();
            tableLimitUpdateMap = new ConcurrentHashMap<String, AtomicLong>();
            threadPool = Executors.newSingleThreadExecutor();
        } else if (enable == false && rateLimiterMap != null) {
            rateLimiterMap.clear();
            rateLimiterMap = null;
            tableLimitUpdateMap.clear();
            tableLimitUpdateMap = null;
            if (threadPool != null) {
                threadPool.shutdown();
                threadPool = null;
            }
        }
    }

    /**
     * Returns the statistics control object.
     */
    StatsControl getStatsControl() {
        return statsControl;
    }

    /**
     * @hidden
     *
     * Try to decrement the serial protocol version.
     * @return true: version was decremented
     *         false: already at lowest version number.
     */
    public boolean decrementSerialVersion() {
        if (serialVersion == V3) {
            serialVersion = V2;
            return true;
        }
        return false;
    }

    /**
     * @hidden
     * For testing use
     */
    public short getSerialVersion() {
        return serialVersion;
    }

    /**
     * @hidden
     * for internal use
     */
    public synchronized void oneTimeMessage(String msg) {
        if (oneTimeMessages.add(msg) == false) {
            return;
        }
        logWarning(logger, msg);
    }
}<|MERGE_RESOLUTION|>--- conflicted
+++ resolved
@@ -207,7 +207,6 @@
         /*
          * create the HttpClient instance.
          */
-<<<<<<< HEAD
         httpClient = new HttpClient(
             url.getHost(),
             url.getPort(),
@@ -217,21 +216,9 @@
             httpConfig.getMaxContentLength(),
             httpConfig.getMaxChunkSize(),
             sslCtx,
+            config.getSSLHandshakeTimeout(),
             "NoSQL Driver",
             logger);
-=======
-        httpClient = new HttpClient(url.getHost(),
-                                    url.getPort(),
-                                    httpConfig.getNumThreads(),
-                                    httpConfig.getConnectionPoolSize(),
-                                    httpConfig.getPoolMaxPending(),
-                                    httpConfig.getMaxContentLength(),
-                                    httpConfig.getMaxChunkSize(),
-                                    sslCtx,
-                                    config.getSSLHandshakeTimeout(),
-                                    "NoSQL Driver",
-                                    logger);
->>>>>>> 3a022298
         if (httpConfig.getProxyHost() != null) {
             httpClient.configureProxy(httpConfig);
         }
