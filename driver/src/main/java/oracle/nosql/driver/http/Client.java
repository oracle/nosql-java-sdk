/*-
 * Copyright (c) 2011, 2022 Oracle and/or its affiliates. All rights reserved.
 *
 * Licensed under the Universal Permissive License v 1.0 as shown at
 *  https://oss.oracle.com/licenses/upl/
 */

package oracle.nosql.driver.http;

import static io.netty.handler.codec.http.HttpMethod.POST;
import static io.netty.handler.codec.http.HttpVersion.HTTP_1_1;
import static java.nio.charset.StandardCharsets.UTF_8;
import static oracle.nosql.driver.ops.TableLimits.CapacityMode;
import static oracle.nosql.driver.util.BinaryProtocol.DEFAULT_SERIAL_VERSION;
import static oracle.nosql.driver.util.BinaryProtocol.V2;
import static oracle.nosql.driver.util.BinaryProtocol.V3;
import static oracle.nosql.driver.util.CheckNull.requireNonNull;
import static oracle.nosql.driver.util.LogUtil.isLoggable;
import static oracle.nosql.driver.util.LogUtil.logFine;
import static oracle.nosql.driver.util.LogUtil.logInfo;
import static oracle.nosql.driver.util.LogUtil.logTrace;
import static oracle.nosql.driver.util.LogUtil.logWarning;
import static oracle.nosql.driver.util.HttpConstants.ACCEPT;
import static oracle.nosql.driver.util.HttpConstants.CONNECTION;
import static oracle.nosql.driver.util.HttpConstants.CONTENT_LENGTH;
import static oracle.nosql.driver.util.HttpConstants.CONTENT_TYPE;
import static oracle.nosql.driver.util.HttpConstants.NOSQL_DATA_PATH;
import static oracle.nosql.driver.util.HttpConstants.REQUEST_ID_HEADER;
import static oracle.nosql.driver.util.HttpConstants.USER_AGENT;

import java.io.IOException;
import java.net.URL;
import java.util.HashSet;
import java.util.Map;
import java.util.concurrent.ConcurrentHashMap;
import java.util.concurrent.ExecutionException;
import java.util.concurrent.ExecutorService;
import java.util.concurrent.Executors;
import java.util.concurrent.RejectedExecutionException;
import java.util.concurrent.TimeoutException;
import java.util.concurrent.atomic.AtomicBoolean;
import java.util.concurrent.atomic.AtomicInteger;
import java.util.concurrent.atomic.AtomicLong;
import java.util.logging.Level;
import java.util.logging.Logger;

import oracle.nosql.driver.AuthorizationProvider;
import oracle.nosql.driver.DefaultRetryHandler;
import oracle.nosql.driver.NoSQLException;
import oracle.nosql.driver.NoSQLHandleConfig;
import oracle.nosql.driver.RateLimiter;
import oracle.nosql.driver.ReadThrottlingException;
import oracle.nosql.driver.RequestSizeLimitException;
import oracle.nosql.driver.RequestTimeoutException;
import oracle.nosql.driver.RetryHandler;
import oracle.nosql.driver.RetryableException;
import oracle.nosql.driver.SecurityInfoNotReadyException;
import oracle.nosql.driver.StatsControl;
import oracle.nosql.driver.WriteThrottlingException;
import oracle.nosql.driver.UnsupportedProtocolException;
import oracle.nosql.driver.httpclient.HttpClient;
import oracle.nosql.driver.httpclient.ResponseHandler;
import oracle.nosql.driver.kv.AuthenticationException;
import oracle.nosql.driver.kv.StoreAccessTokenProvider;
import oracle.nosql.driver.ops.DurableRequest;
import oracle.nosql.driver.ops.GetResult;
import oracle.nosql.driver.ops.GetTableRequest;
import oracle.nosql.driver.ops.QueryRequest;
import oracle.nosql.driver.ops.QueryResult;
import oracle.nosql.driver.ops.Request;
import oracle.nosql.driver.ops.Result;
import oracle.nosql.driver.ops.TableLimits;
import oracle.nosql.driver.ops.TableRequest;
import oracle.nosql.driver.ops.TableResult;
import oracle.nosql.driver.ops.WriteResult;
import oracle.nosql.driver.ops.serde.BinaryProtocol;
import oracle.nosql.driver.ops.serde.BinarySerializerFactory;
import oracle.nosql.driver.ops.serde.SerializerFactory;
import oracle.nosql.driver.ops.serde.nson.NsonSerializerFactory;
import oracle.nosql.driver.query.QueryDriver;
import oracle.nosql.driver.util.ByteInputStream;
import oracle.nosql.driver.util.HttpConstants;
import oracle.nosql.driver.util.NettyByteInputStream;
import oracle.nosql.driver.util.NettyByteOutputStream;
import oracle.nosql.driver.util.RateLimiterMap;
import oracle.nosql.driver.util.SerializationUtil;

import io.netty.buffer.ByteBuf;
import io.netty.channel.Channel;
import io.netty.handler.codec.http.DefaultFullHttpRequest;
import io.netty.handler.codec.http.FullHttpRequest;
import io.netty.handler.codec.http.HttpHeaderNames;
import io.netty.handler.codec.http.HttpHeaders;
import io.netty.handler.codec.http.HttpResponseStatus;
import io.netty.handler.ssl.SslContext;

/**
 * The HTTP driver client.
 */
public class Client {

    public static int traceLevel = 0;

    private final NoSQLHandleConfig config;

    private final SerializerFactory v3factory = new BinarySerializerFactory();
    private final SerializerFactory v4factory = new NsonSerializerFactory();

    /**
     * The URL representing the server that is the target of all client
     * requests.
     */
    private final URL url;

    /**
     * The fixed constant URI path associated with all KV requests.
     */
    private final String kvRequestURI;

    /**
     * The host/port components of the URL, decomposed here for efficient access.
     */
    private final String host;

    /**
     * Tracks the unique client scoped request id.
     */
    private final AtomicInteger maxRequestId = new AtomicInteger(1);

    private final HttpClient httpClient;

    private final AuthorizationProvider authProvider;

    private final boolean useSSL;

    private final AtomicBoolean shutdown = new AtomicBoolean(false);

    private final Logger logger;

    /*
     * Internal rate limiting: cloud only
     */
    private RateLimiterMap rateLimiterMap;

    /*
     * Keep an internal map of tablename to last limits update time
     */
    private Map<String, AtomicLong> tableLimitUpdateMap;

    /* update table limits once every 10 minutes */
    private static long LIMITER_REFRESH_NANOS = 600_000_000_000L;

    /*
     * amount of time between retries when security information
     * is unavailable
     */
    private static final int SEC_ERROR_DELAY_MS = 100;

    /*
     * singe thread executor for updating table limits
     */
    private ExecutorService threadPool;

    private short serialVersion = DEFAULT_SERIAL_VERSION;

    /* for one-time messages */
    private final HashSet<String> oneTimeMessages;

    /**
     * config for statistics
     */
    private StatsControlImpl statsControl;

    /* temporary */
    private boolean useV4;
    private boolean queryUseV4;
    private boolean prepareUseV4;

    public Client(Logger logger,
                  NoSQLHandleConfig httpConfig) {

        this.logger = logger;
        this.config = httpConfig;
        this.url = httpConfig.getServiceURL();

        logFine(logger, "Driver service URL:" + url.toString());
        final String protocol = httpConfig.getServiceURL().getProtocol();
        if (!("http".equalsIgnoreCase(protocol) ||
              "https".equalsIgnoreCase(protocol))) {
            throw new IllegalArgumentException("Unknown protocol:" + protocol);
        }

        kvRequestURI = httpConfig.getServiceURL().toString() + NOSQL_DATA_PATH;
        host = httpConfig.getServiceURL().getHost();

        useSSL = "https".equalsIgnoreCase(protocol);

        /*
         * This builds an insecure context, usable for testing only
         */
        SslContext sslCtx = null;
        if (useSSL) {
            sslCtx = config.getSslContext();
            if (sslCtx == null) {
                throw new IllegalArgumentException(
                    "Unable to configure https: " +
                    "SslContext is missing from config");
            }
        }

        /*
         * create the HttpClient instance.
         */
        httpClient = new HttpClient(url.getHost(),
                                    url.getPort(),
                                    httpConfig.getNumThreads(),
                                    httpConfig.getConnectionPoolSize(),
                                    httpConfig.getPoolMaxPending(),
                                    httpConfig.getMaxContentLength(),
                                    httpConfig.getMaxChunkSize(),
                                    sslCtx,
                                    "NoSQL Driver",
                                    logger);
        if (httpConfig.getProxyHost() != null) {
            httpClient.configureProxy(httpConfig);
        }

        authProvider= config.getAuthorizationProvider();
        if (authProvider == null) {
            throw new IllegalArgumentException(
                "Must configure AuthorizationProvider to use HttpClient");
        }

        /* StoreAccessTokenProvider == onprem */
        if (config.getRateLimitingEnabled() &&
            !(authProvider instanceof StoreAccessTokenProvider)) {
            logFine(logger, "Starting client with rate limiting enabled");
            rateLimiterMap = new RateLimiterMap();
            tableLimitUpdateMap = new ConcurrentHashMap<String, AtomicLong>();
            threadPool = Executors.newSingleThreadExecutor();
        } else {
            logFine(logger, "Starting client with no rate limiting");
            rateLimiterMap = null;
            tableLimitUpdateMap = null;
            threadPool = null;
        }

        oneTimeMessages = new HashSet<String>();
        statsControl = new StatsControlImpl(config,
            logger, httpClient, httpConfig.getRateLimitingEnabled());

        /* temporary */
        useV4 = Boolean.getBoolean("test.usev4");
        queryUseV4 = Boolean.getBoolean("test.queryv4");
        prepareUseV4 = Boolean.getBoolean("test.preparev4");
    }

    /**
     * Shutdown the client
     *
     * TODO: add optional timeout (needs change in HttpClient)
     */
    public void shutdown() {
        logFine(logger, "Shutting down driver http client");
        if (!shutdown.compareAndSet(false, true)) {
            return;
        }
        httpClient.shutdown();
        statsControl.shutdown();
        if (authProvider != null) {
            authProvider.close();
        }
        if (threadPool != null) {
            threadPool.shutdown();
        }
    }

    public int getAcquiredChannelCount() {
        return httpClient.getAcquiredChannelCount();
    }

    /**
     * Get the next client-scoped request id. It needs to be combined with the
     * client id to obtain a globally unique scope.
     */
    private int nextRequestId() {
        return maxRequestId.addAndGet(1);
    }

    /**
     * Execute the KV request and return the response. This is the top-level
     * method for request execution.
     *
     * This method handles exceptions to distinguish between what can be retried
     * what what cannot, making sure that root cause exceptions are
     * kept. Examples:
     *  o can't connect (host, port, etc)
     *  o throttling exceptions
     *  o general networking issues, IOException
     *
     * RequestTimeoutException needs a cause, or at least needs to include the
     * message from the causing exception.
     *
     * @param kvRequest the KV request to be executed by the server
     *
     * @return the Result of the request
     */
    public Result execute(Request kvRequest) {

        requireNonNull(kvRequest, "NoSQLHandle: request must be non-null");

        /*
         * Before execution, call Request object to assign default values
         * from config object if they are not overridden. This allows code
         * to assume that all potentially defaulted parameters (timeouts, etc)
         * are explicit when they are sent on the wire.
         */
        kvRequest.setDefaults(config);

        /*
         * Validate the request, checking for required state, etc. If this
         * fails for a given Request instance it will throw
         * IllegalArgumentException.
         */
        kvRequest.validate();

        if (kvRequest.isQueryRequest()) {
            QueryRequest qreq = (QueryRequest)kvRequest;

            statsControl.observeQuery(qreq);

            /*
             * The following "if" may be true for advanced queries only. For
             * such queries, the "if" will be true (i.e., the QueryRequest will
             * be bound with a QueryDriver) if and only if this is not the 1st
             * execute() call for this query. In this case we just return a new,
             * empty QueryResult. Actual computation of a result batch will take
             * place when the app calls getResults() on the QueryResult.
             */
            if (qreq.hasDriver()) {
                trace("QueryRequest has QueryDriver", 2);
                return new QueryResult(qreq, false);
            }

            /*
             * If it is an advanced query and we are here, then this must be
             * the 1st execute() call for the query. If the query has been
             * prepared before, we create a QueryDriver and bind it with the
             * QueryRequest. Then, we create and return an empty QueryResult.
             * Actual computation of a result batch will take place when the
             * app calls getResults() on the QueryResult.
             */
            if (qreq.isPrepared() && !qreq.isSimpleQuery()) {
                trace("QueryRequest has no QueryDriver, but is prepared", 2);
                QueryDriver driver = new QueryDriver(qreq);
                driver.setClient(this);
                driver.setTopologyInfo(qreq.topologyInfo());
                return new QueryResult(qreq, false);
            }

            /*
             * If we are here, then this is either (a) a simple query or (b) an
             * advanced query that has not been prepared already, which also
             * implies that this is the 1st execute() call on this query. For
             * a non-prepared advanced query, the effect of this 1st execute()
             * call is to send the query to the proxy for compilation, get back
             * the prepared query, but no query results, create a QueryDriver,
             * and bind it with the QueryRequest (see
             * QueryRequestSerializer.deserialize()), and return an empty
             * QueryResult.
             */
            trace("QueryRequest has no QueryDriver and is not prepared", 2);
        }

        int timeoutMs = kvRequest.getTimeoutInternal();

        Throwable exception = null;

        /* clear any retry stats that may exist on this request object */
        kvRequest.setRetryStats(null);

        /*
         * If the request doesn't set an explicit compartment, use
         * the config default if provided.
         */
        if (kvRequest.getCompartment() == null) {
            kvRequest.setCompartmentInternal(
                config.getDefaultCompartment());
        }

        int rateDelayedMs = 0;
        boolean checkReadUnits = false;
        boolean checkWriteUnits = false;

        /* if the request itself specifies rate limiters, use them */
        RateLimiter readLimiter = kvRequest.getReadRateLimiter();
        if (readLimiter != null) {
            checkReadUnits = true;
        }
        RateLimiter writeLimiter = kvRequest.getWriteRateLimiter();
        if (writeLimiter != null) {
            checkWriteUnits = true;
        }

        /* if not, see if we have limiters in our map for the given table */
        if (rateLimiterMap != null &&
            readLimiter == null && writeLimiter == null) {
            String tableName = kvRequest.getTableName();
            if (tableName != null && tableName.length() > 0) {
                readLimiter = rateLimiterMap.getReadLimiter(tableName);
                writeLimiter = rateLimiterMap.getWriteLimiter(tableName);
                if (readLimiter == null && writeLimiter == null) {
                    if (kvRequest.doesReads() || kvRequest.doesWrites()) {
                        backgroundUpdateLimiters(tableName,
                                                 kvRequest.getCompartment());
                    }
                } else {
                    checkReadUnits = kvRequest.doesReads();
                    kvRequest.setReadRateLimiter(readLimiter);
                    checkWriteUnits = kvRequest.doesWrites();
                    kvRequest.setWriteRateLimiter(writeLimiter);
                }
            }
        }

        final long startTime = System.currentTimeMillis();
        kvRequest.setStartTimeMs(startTime);
        final String requestClass = kvRequest.getClass().getSimpleName();

        String requestId = "";
        int thisIterationTimeoutMs = 0;

        do {
            long thisTime = System.currentTimeMillis();
            thisIterationTimeoutMs = timeoutMs - (int)(thisTime - startTime);

            /*
             * Check rate limiters before executing the request.
             * Wait for read and/or write limiters to be below their limits
             * before continuing. Be aware of the timeout given.
             */
            if (readLimiter != null && checkReadUnits == true) {
                try {
                    /*
                     * this may sleep for a while, up to thisIterationTimeoutMs
                     * and may throw TimeoutException
                     */
                    rateDelayedMs += readLimiter.consumeUnitsWithTimeout(
                        0, thisIterationTimeoutMs, false);
                } catch (Exception e) {
                    exception = e;
                    break;
                }
            }
            if (writeLimiter != null && checkWriteUnits == true) {
                try {
                    /*
                     * this may sleep for a while, up to thisIterationTimeoutMs
                     * and may throw TimeoutException
                     */
                    rateDelayedMs += writeLimiter.consumeUnitsWithTimeout(
                        0, thisIterationTimeoutMs, false);
                } catch (Exception e) {
                    exception = e;
                    break;
                }
            }

            /* ensure limiting didn't throw us over the timeout */
            if (timeoutRequest(startTime, timeoutMs, exception)) {
                break;
            }

            final String authString =
                authProvider.getAuthorizationString(kvRequest);
            authProvider.validateAuthString(authString);

            if (kvRequest.getNumRetries() > 0) {
                logRetries(kvRequest.getNumRetries(), exception);
            }

            if (serialVersion < 3 && kvRequest instanceof DurableRequest) {
                if (((DurableRequest)kvRequest).getDurability() != null) {
                    oneTimeMessage("The requested feature is not supported " +
                                   "by the connected server: Durability");
                }
            }

            if (serialVersion < 3 && kvRequest instanceof TableRequest) {
                TableLimits limits = ((TableRequest)kvRequest).getTableLimits();
                if (limits != null &&
                    limits.getMode() == CapacityMode.ON_DEMAND) {
                    oneTimeMessage("The requested feature is not supported " +
                                   "by the connected server: on demand " +
                                   "capacity table");
                }
            }

            ResponseHandler responseHandler = null;

            ByteBuf buffer = null;
            long networkLatency;
            try {
                /*
                 * NOTE: the ResponseHandler will release the Channel
                 * in its close() method, which is always called in the
                 * finally clause. This handles both successful and retried
                 * operations in the loop.
                 */
                Channel channel = httpClient.getChannel(thisIterationTimeoutMs);
                requestId = Long.toString(nextRequestId());
                responseHandler =
                    new ResponseHandler(httpClient, logger, channel, requestId);

                buffer = channel.alloc().directBuffer();
                buffer.retain();

                /*
                 * we expressly check size limit below based on onprem versus
                 * cloud. Set the request to not check size limit inside
                 * writeContent().
                 */
                kvRequest.setCheckRequestSize(false);

                writeContent(buffer, kvRequest);

                /*
                 * If on-premise the authProvider will always be a
                 * StoreAccessTokenProvider. If so, check against
                 * configurable limit. Otherwise check against internal
                 * hardcoded cloud limit.
                 */
                if (authProvider instanceof StoreAccessTokenProvider) {
                    if (buffer.readableBytes() >
                        httpClient.getMaxContentLength()) {
                        throw new RequestSizeLimitException("The request " +
                            "size of " + buffer.readableBytes() +
                            " exceeded the limit of " +
                            httpClient.getMaxContentLength());
                    }
                } else {
                    kvRequest.setCheckRequestSize(true);
                    BinaryProtocol.checkRequestSizeLimit(
                        kvRequest, buffer.readableBytes());
                }

                final FullHttpRequest request =
                    new DefaultFullHttpRequest(HTTP_1_1, POST, kvRequestURI,
                                               buffer,
                                               false /* Don't validate hdrs */);
                HttpHeaders headers = request.headers();
                addCommonHeaders(headers);
                int contentLength = buffer.readableBytes();
                headers.add(HttpHeaderNames.HOST, host)
                    .add(REQUEST_ID_HEADER, requestId)
                    .setInt(CONTENT_LENGTH, contentLength);

                String serdeVersion = getSerdeVersion(kvRequest);
                if (serdeVersion != null) {
                    headers.add("x-nosql-serde-version", serdeVersion);
                }

                /*
                 * If the request doesn't set an explicit compartment, use
                 * the config default if provided.
                 */
                if (kvRequest.getCompartment() == null) {
                    kvRequest.setCompartmentInternal(
                        config.getDefaultCompartment());
                }
                authProvider.setRequiredHeaders(authString, kvRequest, headers);

                if (isLoggable(logger, Level.FINE)) {
                    logTrace(logger, "Request: " + requestClass);
                }
                networkLatency = System.currentTimeMillis();
                httpClient.runRequest(request, responseHandler, channel);

                boolean isTimeout =
                    responseHandler.await(thisIterationTimeoutMs);
                if (isTimeout) {
                    throw new TimeoutException("Request timed out after " +
                        timeoutMs + " milliseconds: requestId=" + requestId);
                }

                if (isLoggable(logger, Level.FINE)) {
                    logTrace(logger, "Response: " + requestClass + ", status " +
                             responseHandler.getStatus());
                }

                ByteBuf wireContent = responseHandler.getContent();
                Result res = processResponse(responseHandler.getStatus(),
                                       wireContent,
                                       kvRequest);
                int resSize = wireContent.readerIndex();
                networkLatency = System.currentTimeMillis() - networkLatency;

                if (serialVersion < 3) {
                    /* so we can emit a one-time message if the app */
                    /* tries to access modificationTime */
                    if (res instanceof GetResult) {
                        ((GetResult)res).setClient(this);
                    } else if (res instanceof WriteResult) {
                        ((WriteResult)res).setClient(this);
                    }
                }

                if (res instanceof TableResult && rateLimiterMap != null) {
                    /* update rate limiter settings for table */
                    TableLimits tl = ((TableResult)res).getTableLimits();
                    updateRateLimiters(((TableResult)res).getTableName(), tl);
                }

                if (rateLimiterMap != null && readLimiter == null) {
                    readLimiter = getQueryRateLimiter(kvRequest, true);
                }
                if (rateLimiterMap != null && writeLimiter == null) {
                    writeLimiter = getQueryRateLimiter(kvRequest, false);
                }

                /* consume rate limiter units based on actual usage */
                rateDelayedMs += consumeLimiterUnits(readLimiter,
                                    res.getReadUnitsInternal(),
                                    thisIterationTimeoutMs);
                rateDelayedMs += consumeLimiterUnits(writeLimiter,
                                    res.getWriteUnitsInternal(),
                                    thisIterationTimeoutMs);
                res.setRateLimitDelayedMs(rateDelayedMs);

                /* copy retry stats to Result on successful operation */
                res.setRetryStats(kvRequest.getRetryStats());
                kvRequest.setRateLimitDelayedMs(rateDelayedMs);

                statsControl.observe(kvRequest, Math.toIntExact(networkLatency),
                    contentLength, resSize);

                return res;

            } catch (AuthenticationException rae) {
                if (authProvider != null &&
                    authProvider instanceof StoreAccessTokenProvider) {
                    final StoreAccessTokenProvider satp =
                        (StoreAccessTokenProvider) authProvider;
                    satp.bootstrapLogin();
                    kvRequest.addRetryException(rae.getClass());
                    kvRequest.incrementRetries();
                    exception = rae;
                    continue;
                }
                kvRequest.setRateLimitDelayedMs(rateDelayedMs);
                statsControl.observeError(kvRequest);
                logInfo(logger, "Unexpected authentication exception: " +
                        rae);
                throw new NoSQLException("Unexpected exception: " +
                        rae.getMessage(), rae);
            } catch (SecurityInfoNotReadyException sinre) {
                kvRequest.addRetryException(sinre.getClass());
                exception = sinre;
                int delayMs = SEC_ERROR_DELAY_MS;
                if (kvRequest.getNumRetries() > 10) {
                    delayMs =
                        DefaultRetryHandler.computeBackoffDelay(kvRequest, 0);
                    if (delayMs <= 0) {
                        break;
                    }
                }
                try {
                    Thread.sleep(delayMs);
                } catch (InterruptedException ie) {}
                kvRequest.incrementRetries();
                kvRequest.addRetryDelayMs(delayMs);
                continue;
            } catch (RetryableException re) {

                if (re instanceof WriteThrottlingException &&
                    writeLimiter != null) {
                    /* ensure we check write limits next loop */
                    checkWriteUnits = true;
                    /* set limiter to its limit, if not over already */
                    if (writeLimiter.getCurrentRate() < 100.0) {
                        writeLimiter.setCurrentRate(100.0);
                    }
                    /* call retry handler to manage sleep/delay */
                }
                if (re instanceof ReadThrottlingException &&
                    readLimiter != null) {
                    /* ensure we check read limits next loop */
                    checkReadUnits = true;
                    /* set limiter to its limit, if not over already */
                    if (readLimiter.getCurrentRate() < 100.0) {
                        readLimiter.setCurrentRate(100.0);
                    }
                    /* call retry handler to manage sleep/delay */
                }

                logFine(logger, "Retryable exception: " +
                        re.getMessage());
                /*
                 * Handle automatic retries. If this does not throw an error,
                 * then the delay (if any) will have been performed and the
                 * request should be retried.
                 *
                 * If there have been too many retries this method will
                 * throw the original exception.
                 */

                kvRequest.addRetryException(re.getClass());
                handleRetry(re, kvRequest);
                kvRequest.incrementRetries();
                exception = re;
                continue;
            } catch (UnsupportedProtocolException upe) {
                /* reduce protocol version and try again */
                if (decrementSerialVersion() == true) {
                    exception = upe;
                    logInfo(logger, "Got unsupported protocol error " +
                            "from server: decrementing serial version to " +
                            serialVersion + " and trying again.");
                    continue;
                }
                throw upe;
            } catch (NoSQLException nse) {
                kvRequest.setRateLimitDelayedMs(rateDelayedMs);
                statsControl.observeError(kvRequest);
                logFine(logger, "Client execute NoSQLException: " +
                        nse.getMessage());
                throw nse; /* pass through */
            } catch (RuntimeException e) {
                kvRequest.setRateLimitDelayedMs(rateDelayedMs);
                statsControl.observeError(kvRequest);
                logFine(logger, "Client execute runtime exception: " +
                        e.getMessage());
                throw e;
            } catch (IOException ioe) {
                /* Maybe make this logFine */
                String name = ioe.getClass().getName();
                logInfo(logger, "Client execution IOException, name: " +
                        name + ", message: " + ioe.getMessage());
                /*
                 * An exception in the channel, e.g. the server may have
                 * disconnected. Retry.
                 */
                kvRequest.addRetryException(ioe.getClass());
                kvRequest.incrementRetries();
                exception = ioe;

                try {
                    Thread.sleep(10);
                } catch (InterruptedException ie) {}

                continue;
            } catch (InterruptedException ie) {
                kvRequest.setRateLimitDelayedMs(rateDelayedMs);
                statsControl.observeError(kvRequest);
                logInfo(logger, "Client interrupted exception: " +
                        ie.getMessage());
                /* this exception shouldn't retry -- direct throw */
                throw new NoSQLException("Request interrupted: " +
                                         ie.getMessage());
            } catch (ExecutionException ee) {
                kvRequest.setRateLimitDelayedMs(rateDelayedMs);
                statsControl.observeError(kvRequest);
                logInfo(logger, "Unable to execute request: " +
                        ee.getCause().getMessage());
                /* is there a better exception? */
                throw new NoSQLException(
                    "Unable to execute request: " + ee.getCause().getMessage());
            } catch (TimeoutException te) {
                exception = te;
                logInfo(logger, "Timeout exception: " + te);
                break; /* fall through to exception below */
            } catch (Throwable t) {
                /*
                 * this is likely an exception from Netty, perhaps a bad
                 * connection. Retry.
                 */
                /* Maybe make this logFine */
                String name = t.getClass().getName();
                logInfo(logger, "Client execute Throwable, name: " +
                        name + "message: " + t.getMessage());

                kvRequest.addRetryException(t.getClass());
                kvRequest.incrementRetries();
                exception = t;
                continue;
            } finally {
                /*
                 * Because the buffer.retain() is called after initialized, so
                 * the reference count of buffer should be always > 0 here, just
                 * call buffer.release(refCnt) to release it.
                 */
                if (buffer != null) {
                    buffer.release(buffer.refCnt());
                }
                if (responseHandler != null) {
                    responseHandler.close();
                }
            }
        } while (! timeoutRequest(startTime, timeoutMs, exception));

        kvRequest.setRateLimitDelayedMs(rateDelayedMs);
        statsControl.observeError(kvRequest);
        throw new RequestTimeoutException(timeoutMs,
            requestClass + " timed out: requestId=" + requestId + " " +
            " nextRequestId=" + nextRequestId() +
            " iterationTimeout=" + thisIterationTimeoutMs + "ms " +
            (kvRequest.getRetryStats() != null ?
                kvRequest.getRetryStats() : ""), exception);
    }

    /**
     * Returns a rate limiter for a query operation, if the query op has
     * a prepared statement and a limiter exists in the rate limiter map
     * for the query table.
     */
    private RateLimiter getQueryRateLimiter(Request request, boolean read) {
        if (rateLimiterMap == null || !(request instanceof QueryRequest)) {
            return null;
        }

        /*
         * If we're asked for a write limiter, and the request doesn't
         * do writes, return null
         */
        if (read == false && ((QueryRequest)request).doesWrites() == false) {
            return null;
        }

        /*
         * We sometimes may only get a prepared statement after the
         * first query response is returned. In this case, we can get
         * the tablename from the request and apply rate limiting.
         */
        String tableName = ((QueryRequest)request).getTableName();
        if (tableName == null || tableName == "") {
            return null;
        }

        if (read) {
            return rateLimiterMap.getReadLimiter(tableName);
        }
        return rateLimiterMap.getWriteLimiter(tableName);
    }

    /**
     * Comsume rate limiter units after successful operation.
     * @return the number of milliseconds delayed due to rate limiting
     */
    private int consumeLimiterUnits(RateLimiter rl,
                                    long units, int timeoutMs) {

        if (rl == null || units <= 0) {
            return 0;
        }

        /*
         * The logic consumes units (and potentially delays) _after_ a
         * successful operation for a couple reasons:
         * 1) We don't know the actual number of units an op uses unitl
         *    after the operation successfully finishes
         * 2) Delaying after the op keeps the application from immediately
         *    trying the next op and ending up waiting along with other
         *    client threads until the rate goes below the limit, at which
         *    time all client threads would continue at once. By waiting
         *    after a successful op, client threads will get staggered
         *    better to avoid spikes in throughput and oscillation that
         *    can result from it.
         */

        try {
            return rl.consumeUnitsWithTimeout(units, timeoutMs, false);
        } catch (TimeoutException e) {
            /* Don't throw - operation succeeded. Just return timeoutMs. */
            return timeoutMs;
        }
    }


    /**
     * Add or update rate limiters for a table.
     * Cloud only.
     *
     * @param tableName table name or OCID of table
     * @param limits read/write limits for table
     */
    public boolean updateRateLimiters(String tableName, TableLimits limits) {
        if (rateLimiterMap == null) {
            return false;
        }

        setTableNeedsRefresh(tableName, false);

        if (limits == null ||
            (limits.getReadUnits() <= 0 && limits.getWriteUnits() <= 0)) {
            rateLimiterMap.remove(tableName);
            logInfo(logger, "removing rate limiting from table " + tableName);
            return false;
        }

        /*
         * Create or update rate limiters in map
         * Note: noSQL cloud service has a "burst" availability of
         * 300 seconds. But we don't know if or how many other clients
         * may have been using this table, and a duration of 30 seconds
         * allows for more predictable usage. Also, it's better to
         * use a reasonable hardcoded value here than to try to explain
         * the subtleties of it in docs for configuration. In the end
         * this setting is probably fine for all uses.
         */

        /* allow tests to override this hardcoded setting */
        int durationSeconds = Integer.getInteger("test.rldurationsecs", 30)
                                     .intValue();

        double RUs = (double)limits.getReadUnits();
        double WUs = (double)limits.getWriteUnits();

        /* if there's a specified rate limiter percentage, use that */
        double rlPercent = config.getDefaultRateLimitingPercentage();
        if (rlPercent > 0.0) {
            RUs = (RUs * rlPercent) / 100.0;
            WUs = (WUs * rlPercent) / 100.0;
        }

        rateLimiterMap.update(tableName, RUs, WUs, durationSeconds);
        final String msg = String.format("Updated table '%s' to have " +
            "RUs=%.1f and WUs=%.1f per second", tableName, RUs, WUs);
        logInfo(logger, msg);

        return true;
    }


    /**
     * Determine if the request should be timed out.
     * Check if the request exceed the timeout given.
     *
     * @param startTime when the request starts
     * @param requestTimeout the default timeout of this request
     * @param exception the last exception
     *
     * @return true the request need to be timed out.
     */
    boolean timeoutRequest(long startTime,
                           long requestTimeout,
                           Throwable exception) {
        return ((System.currentTimeMillis() - startTime) >= requestTimeout);
    }

    /**
     * Serializes the request payload, sent as http content
     *
     * @param content the buffer to contain the content
     *
     * @throws IOException
     */
    void writeContent(ByteBuf content, Request kvRequest)
        throws IOException {

        final NettyByteOutputStream bos = new NettyByteOutputStream(content);
<<<<<<< HEAD
        SerializerFactory factory = chooseFactory(kvRequest);
        factory.writeSerialVersion(serialVersion, bos);
        kvRequest.createSerializer(factory).serialize(kvRequest,
                                                      serialVersion,
                                                      bos);
=======
        bos.writeShort(serialVersion);
        kvRequest.createSerializer(factory).
            serialize(kvRequest,
                      serialVersion,
                      bos);
>>>>>>> 92f16eea
    }

    /**
     * Processes the httpResponse object converting it into a suitable
     * return value.
     *
     * @param content the response from the service
     *
     * @return the programmatic response object
     */
    final Result processResponse(HttpResponseStatus status,
                                 ByteBuf content,
                                 Request kvRequest) {

        if (!HttpResponseStatus.OK.equals(status)) {
            processNotOKResponse(status, content);

            /* TODO: Generate and handle bad status other than 400 */
            throw new IllegalStateException("Unexpected http response status:" +
                                            status);
        }

        try (ByteInputStream bis = new NettyByteInputStream(content)) {
            return processOKResponse(bis, kvRequest);
        }
    }

    /**
     * Process an OK response
     *
     * @return the result of processing the successful request
     *
     * @throws IOException if the stream could not be read for some reason
     */
    Result processOKResponse(ByteInputStream in, Request kvRequest) {
        try {
            SerializerFactory factory = chooseFactory(kvRequest);
            int code = factory.readErrorCode(in);
            if (code == 0) {
<<<<<<< HEAD
                Result res =
                    kvRequest.createDeserializer(factory).
                    deserialize(kvRequest,
                                in,
                                serialVersion);
=======
                Result res = kvRequest.createDeserializer(factory).
                             deserialize(kvRequest,
                                         in,
                                         serialVersion);
>>>>>>> 92f16eea

                if (kvRequest.isQueryRequest()) {
                    QueryRequest qreq = (QueryRequest)kvRequest;
                    if (!qreq.isSimpleQuery()) {
                        qreq.getDriver().setClient(this);
                    }
                }
                return res;
            }
            /*
             * Operation failed. Handle the failure and throw an appropriate
             * exception.
             */
            String err = readString(in);
            throw handleResponseErrorCode(code, err);
        } catch (IOException e) {
e.printStackTrace();
            /*
             * TODO: Retrying here will not actually help, the
             * operation should be abandoned; we need a specific
             * exception to indicate this
             */
            throw new NoSQLException(e.getMessage());
        }
    }


    /**
     * Process NotOK response. The method typically throws an appropriate
     * exception. A normal return indicates that the method declined to
     * handle the response and it's the caller's responsibility to take
     * appropriate action.
     *
     * @param status the http response code it must not be OK
     *
     * @param payload the payload representing the failure response
     */
    private void processNotOKResponse(HttpResponseStatus status,
                                      ByteBuf payload) {
        if (HttpResponseStatus.BAD_REQUEST.equals(status)) {
            int len = payload.readableBytes();
            String errMsg = (len > 0)?
                payload.readCharSequence(len, UTF_8).toString() :
                status.reasonPhrase();
            throw new NoSQLException("Error response: " + errMsg);
        }
        throw new NoSQLException("Error response = " + status +
                                 ", reason = " + status.reasonPhrase());
    }

    /**
     * Return true if table needs limits refresh.
     */
    private boolean tableNeedsRefresh(String tableName) {
        if (tableLimitUpdateMap == null) {
            return false;
        }

        AtomicLong then = tableLimitUpdateMap.get(tableName);
        long nowNanos = System.nanoTime();
        if (then != null && then.get() > nowNanos) {
            return false;
        }
        return true;
    }

    /**
     * set the status of a table needing limits refresh now
     */
    private void setTableNeedsRefresh(String tableName, boolean needsRefresh) {
        if (tableLimitUpdateMap == null) {
            return;
        }

        AtomicLong then = tableLimitUpdateMap.get(tableName);
        long nowNanos = System.nanoTime();
        if (then != null) {
            if (needsRefresh == false) {
                then.set(nowNanos + LIMITER_REFRESH_NANOS);
            } else {
                then.set(nowNanos - 1);
            }
            return;
        }

        if (needsRefresh == true) {
            tableLimitUpdateMap.put(tableName, new AtomicLong(nowNanos - 1));
        } else {
            tableLimitUpdateMap.put(tableName,
                new AtomicLong(nowNanos + LIMITER_REFRESH_NANOS));
        }
    }

    /**
     * Query table limits and create rate limiters for a table in a
     * short-lived background thread.
     */
    private synchronized void backgroundUpdateLimiters(String tableName,
                                                       String compartmentId) {
        if (tableNeedsRefresh(tableName) == false) {
            return;
        }
        setTableNeedsRefresh(tableName, false);

        try {
            threadPool.execute(() -> {
                updateTableLimiters(tableName, compartmentId);
            });
        } catch (RejectedExecutionException e) {
            setTableNeedsRefresh(tableName, true);
        }
    }

    /*
     * This is meant to be run in a background thread
     */
    private void updateTableLimiters(String tableName, String compartmentId) {

        GetTableRequest gtr = new GetTableRequest()
            .setTableName(tableName)
            .setCompartment(compartmentId)
            .setTimeout(1000);
        TableResult res = null;
        try {
            logInfo(logger, "Starting GetTableRequest for table '" +
                tableName + "'");
            res = (TableResult) this.execute(gtr);
        } catch (Exception e) {
            logInfo(logger, "GetTableRequest for table '" +
                tableName + "' returned exception: " + e.getMessage());
        }

        if (res == null) {
            /* table doesn't exist? other error? */
            logInfo(logger, "GetTableRequest for table '" +
                tableName + "' returned null");
            AtomicLong then = tableLimitUpdateMap.get(tableName);
            if (then != null) {
                /* allow retry after 100ms */
                then.set(System.nanoTime() + 100_000_000L);
            }
            return;
        }

        logInfo(logger, "GetTableRequest completed for table '" +
            tableName + "'");
        /* update/add rate limiters for table */
        if (updateRateLimiters(tableName, res.getTableLimits())) {
            logInfo(logger, "background thread added limiters for table '" +
                tableName + "'");
        }
    }


    private void handleRetry(RetryableException re,
                            Request kvRequest) {
        int numRetries = kvRequest.getNumRetries();
        String msg = "Retry for request " +
            kvRequest.getClass().getSimpleName() + ", num retries: " +
            numRetries + ", exception: " + re.getMessage();
        logFine(logger, msg);
        RetryHandler handler = config.getRetryHandler();
        if (!handler.doRetry(kvRequest, numRetries, re)) {
            logFine(logger, "Too many retries");
            throw re;
        }
        handler.delay(kvRequest, numRetries, re);
    }

    private void logRetries(int numRetries, Throwable exception) {
        Level level = Level.FINE;
        if (logger != null) {
            logger.log(level, "Client, doing retry: " + numRetries +
                       (exception != null ? ", exception: " + exception : ""));
        }
    }

    private String readString(ByteInputStream in) throws IOException {
            return SerializationUtil.readString(in);
    }

    /**
     * Map a specific error status to a specific exception.
     */
    private RuntimeException handleResponseErrorCode(int code, String msg) {
        RuntimeException exc = BinaryProtocol.mapException(code, msg);
        throw exc;
    }

    private void addCommonHeaders(HttpHeaders headers) {
        headers.set(CONTENT_TYPE, "application/octet-stream")
            .set(CONNECTION, "keep-alive")
            .set(ACCEPT, "application/octet-stream")
            .set(USER_AGENT, getUserAgent());
    }

    private static String getUserAgent() {
        return HttpConstants.userAgent;
    }

    public static void trace(String msg, int level) {
        if (level <= traceLevel) {
            System.out.println("DRIVER: " + msg);
        }
    }

    /**
     * @hidden
     *
     * Allow tests to reset limiters in map
     *
     * @param tableName name or OCID of the table
     */
    public void resetRateLimiters(String tableName) {
        if (rateLimiterMap != null) {
            rateLimiterMap.reset(tableName);
        }
    }

    /**
     * @hidden
     *
     * Allow tests to enable/disable rate limiting
     * This method is not thread safe, and should only be
     * executed by one thread when no other operations are
     * in progress.
     */
    public void enableRateLimiting(boolean enable, double usePercent) {
        config.setDefaultRateLimitingPercentage(usePercent);
        if (enable == true && rateLimiterMap == null) {
            rateLimiterMap = new RateLimiterMap();
            tableLimitUpdateMap = new ConcurrentHashMap<String, AtomicLong>();
            threadPool = Executors.newSingleThreadExecutor();
        } else if (enable == false && rateLimiterMap != null) {
            rateLimiterMap.clear();
            rateLimiterMap = null;
            tableLimitUpdateMap.clear();
            tableLimitUpdateMap = null;
            if (threadPool != null) {
                threadPool.shutdown();
                threadPool = null;
            }
        }
    }

    /**
     * Returns the statistics control object.
     */
    StatsControl getStatsControl() {
        return statsControl;
    }

    /**
     * @hidden
     *
     * Try to decrement the serial protocol version.
     * @return true: version was decremented
     *         false: already at lowest version number.
     */
    public boolean decrementSerialVersion() {
        if (serialVersion == V3) {
            serialVersion = V2;
            return true;
        }
        return false;
    }

    /**
     * @hidden
     * For testing use
     */
    public short getSerialVersion() {
        return serialVersion;
    }

    /**
     * @hidden
     * for internal use
     */
    public synchronized void oneTimeMessage(String msg) {
        if (oneTimeMessages.add(msg) == false) {
            return;
        }
        logWarning(logger, msg);
    }
<<<<<<< HEAD

    private SerializerFactory chooseFactory(Request rq) {
        if (rq instanceof oracle.nosql.driver.ops.QueryRequest) {
            return (queryUseV4)?v4factory:v3factory;
        }
        if (rq instanceof oracle.nosql.driver.ops.PrepareRequest) {
            return (prepareUseV4)?v4factory:v3factory;
        }
        if (useV4 == false) {
            return v3factory;
        }
        if (rq instanceof oracle.nosql.driver.ops.DeleteRequest ||
            rq instanceof oracle.nosql.driver.ops.GetIndexesRequest ||
            rq instanceof oracle.nosql.driver.ops.GetRequest ||
            rq instanceof oracle.nosql.driver.ops.GetTableRequest ||
            rq instanceof oracle.nosql.driver.ops.ListTablesRequest ||
            rq instanceof oracle.nosql.driver.ops.MultiDeleteRequest ||
            rq instanceof oracle.nosql.driver.ops.PutRequest ||
            rq instanceof oracle.nosql.driver.ops.PrepareRequest ||
            rq instanceof oracle.nosql.driver.ops.QueryRequest ||
            rq instanceof oracle.nosql.driver.ops.SystemRequest ||
            rq instanceof oracle.nosql.driver.ops.SystemStatusRequest ||
            rq instanceof oracle.nosql.driver.ops.TableRequest ||
            rq instanceof oracle.nosql.driver.ops.TableUsageRequest ||
            rq instanceof oracle.nosql.driver.ops.WriteMultipleRequest) {
            return v4factory;
        } else {
            return v3factory;
        }
    }

    private String getSerdeVersion(Request rq) {
        return chooseFactory(rq).getSerdeVersionString();
    }
=======
>>>>>>> 92f16eea
}<|MERGE_RESOLUTION|>--- conflicted
+++ resolved
@@ -958,19 +958,11 @@
         throws IOException {
 
         final NettyByteOutputStream bos = new NettyByteOutputStream(content);
-<<<<<<< HEAD
         SerializerFactory factory = chooseFactory(kvRequest);
         factory.writeSerialVersion(serialVersion, bos);
         kvRequest.createSerializer(factory).serialize(kvRequest,
                                                       serialVersion,
                                                       bos);
-=======
-        bos.writeShort(serialVersion);
-        kvRequest.createSerializer(factory).
-            serialize(kvRequest,
-                      serialVersion,
-                      bos);
->>>>>>> 92f16eea
     }
 
     /**
@@ -1010,18 +1002,11 @@
             SerializerFactory factory = chooseFactory(kvRequest);
             int code = factory.readErrorCode(in);
             if (code == 0) {
-<<<<<<< HEAD
                 Result res =
                     kvRequest.createDeserializer(factory).
                     deserialize(kvRequest,
                                 in,
                                 serialVersion);
-=======
-                Result res = kvRequest.createDeserializer(factory).
-                             deserialize(kvRequest,
-                                         in,
-                                         serialVersion);
->>>>>>> 92f16eea
 
                 if (kvRequest.isQueryRequest()) {
                     QueryRequest qreq = (QueryRequest)kvRequest;
@@ -1038,7 +1023,7 @@
             String err = readString(in);
             throw handleResponseErrorCode(code, err);
         } catch (IOException e) {
-e.printStackTrace();
+            e.printStackTrace();
             /*
              * TODO: Retrying here will not actually help, the
              * operation should be abandoned; we need a specific
@@ -1307,7 +1292,6 @@
         }
         logWarning(logger, msg);
     }
-<<<<<<< HEAD
 
     private SerializerFactory chooseFactory(Request rq) {
         if (rq instanceof oracle.nosql.driver.ops.QueryRequest) {
@@ -1342,6 +1326,4 @@
     private String getSerdeVersion(Request rq) {
         return chooseFactory(rq).getSerdeVersionString();
     }
-=======
->>>>>>> 92f16eea
 }