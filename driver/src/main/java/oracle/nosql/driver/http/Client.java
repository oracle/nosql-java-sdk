--- conflicted
+++ resolved
@@ -136,9 +136,10 @@
 /**
  * The HTTP driver client.
  */
-public final class Client {
+public class Client {
 
     public static int traceLevel = 0;
+
     private final NoSQLHandleConfig config;
 
     private final SerializerFactory v3factory = new BinarySerializerFactory();
@@ -1074,14 +1075,20 @@
         }
     }
 
-<<<<<<< HEAD
     /*
      * Error handler for {@link InvalidAuthorizationException}
      */
     private CompletableFuture<Result> handleInvalidAuthError(RequestContext ctx,
                                                              Throwable ex) {
+        /*
+         * Allow a single retry for invalid/expired auth
+         *
+         * This includes "clock skew" errors or signature refresh
+         * failures. This does not include permissions-related errors,
+         * which would be a UnauthorizedException.
+         */
         Request kvRequest = ctx.kvRequest;
-        if (kvRequest.getNumRetries() > 0) {
+        if (retriedInvalidAuthorizationException(kvRequest)) {
             return failRequest(ctx, ex);
         }
         authProvider.flushCache();
@@ -1090,88 +1097,6 @@
             + ex.getMessage());
         return retryRequest(ctx, 0, ex);
     }
-=======
-            } catch (AuthenticationException rae) {
-                if (authProvider instanceof StoreAccessTokenProvider) {
-                    final StoreAccessTokenProvider satp =
-                        (StoreAccessTokenProvider) authProvider;
-                    satp.bootstrapLogin(kvRequest);
-                    kvRequest.addRetryException(rae.getClass());
-                    kvRequest.incrementRetries();
-                    exception = rae;
-                    continue;
-                }
-                kvRequest.setRateLimitDelayedMs(rateDelayedMs);
-                statsControl.observeError(kvRequest);
-                logInfo(logger, "Unexpected authentication exception: " +
-                        rae);
-                throw new NoSQLException("Unexpected exception: " +
-                        rae.getMessage(), rae);
-            } catch (InvalidAuthorizationException iae) {
-                /*
-                 * Allow a single retry for invalid/expired auth
-                 *
-                 * This includes "clock skew" errors or signature refresh
-                 * failures. This does not include permissions-related errors,
-                 * which would be a UnauthorizedException.
-                 */
-                if (retriedInvalidAuthorizationException(kvRequest)) {
-                    /* same as NoSQLException below */
-                    kvRequest.setRateLimitDelayedMs(rateDelayedMs);
-                    statsControl.observeError(kvRequest);
-                    logFine(logger, "Client execute NoSQLException: " +
-                            iae.getMessage());
-                    throw iae;
-                }
-                /* flush auth cache and do one retry */
-                authProvider.flushCache();
-                kvRequest.addRetryException(iae.getClass());
-                kvRequest.incrementRetries();
-                exception = iae;
-                logFine(logger,
-                        "Client retrying on InvalidAuthorizationException: " +
-                        iae.getMessage());
-                continue;
-            } catch (SecurityInfoNotReadyException sinre) {
-                kvRequest.addRetryException(sinre.getClass());
-                exception = sinre;
-                int delayMs = SEC_ERROR_DELAY_MS;
-                if (kvRequest.getNumRetries() > 10) {
-                    delayMs =
-                        DefaultRetryHandler.computeBackoffDelay(kvRequest, 0);
-                    if (delayMs <= 0) {
-                        break;
-                    }
-                }
-                try {
-                    Thread.sleep(delayMs);
-                } catch (InterruptedException ie) {}
-                kvRequest.incrementRetries();
-                kvRequest.addRetryDelayMs(delayMs);
-                continue;
-            } catch (RetryableException re) {
-
-                if (re instanceof WriteThrottlingException &&
-                    writeLimiter != null) {
-                    /* ensure we check write limits next loop */
-                    checkWriteUnits = true;
-                    /* set limiter to its limit, if not over already */
-                    if (writeLimiter.getCurrentRate() < 100.0) {
-                        writeLimiter.setCurrentRate(100.0);
-                    }
-                    /* call retry handler to manage sleep/delay */
-                }
-                if (re instanceof ReadThrottlingException &&
-                    readLimiter != null) {
-                    /* ensure we check read limits next loop */
-                    checkReadUnits = true;
-                    /* set limiter to its limit, if not over already */
-                    if (readLimiter.getCurrentRate() < 100.0) {
-                        readLimiter.setCurrentRate(100.0);
-                    }
-                    /* call retry handler to manage sleep/delay */
-                }
->>>>>>> cd2b2efd
 
     /*
      * Error handler for {@link SecurityInfoNotReadyException}
