/*-
 * Copyright (c) 2011, 2022 Oracle and/or its affiliates. All rights reserved.
 *
 * Licensed under the Universal Permissive License v 1.0 as shown at
 *  https://oss.oracle.com/licenses/upl/
 */

package oracle.nosql.driver.http;

import static io.netty.handler.codec.http.HttpMethod.POST;
import static io.netty.handler.codec.http.HttpVersion.HTTP_1_1;
import static java.nio.charset.StandardCharsets.UTF_8;
import static oracle.nosql.driver.ops.TableLimits.CapacityMode;
import static oracle.nosql.driver.util.BinaryProtocol.DEFAULT_SERIAL_VERSION;
import static oracle.nosql.driver.util.BinaryProtocol.V2;
import static oracle.nosql.driver.util.BinaryProtocol.V3;
import static oracle.nosql.driver.util.CheckNull.requireNonNull;
import static oracle.nosql.driver.util.LogUtil.isLoggable;
import static oracle.nosql.driver.util.LogUtil.logFine;
import static oracle.nosql.driver.util.LogUtil.logInfo;
import static oracle.nosql.driver.util.LogUtil.logTrace;
import static oracle.nosql.driver.util.LogUtil.logWarning;
import static oracle.nosql.driver.util.HttpConstants.ACCEPT;
import static oracle.nosql.driver.util.HttpConstants.CONNECTION;
import static oracle.nosql.driver.util.HttpConstants.CONTENT_LENGTH;
import static oracle.nosql.driver.util.HttpConstants.CONTENT_TYPE;
import static oracle.nosql.driver.util.HttpConstants.COOKIE;
import static oracle.nosql.driver.util.HttpConstants.NOSQL_DATA_PATH;
import static oracle.nosql.driver.util.HttpConstants.REQUEST_ID_HEADER;
import static oracle.nosql.driver.util.HttpConstants.USER_AGENT;

import java.io.IOException;
import java.net.URL;
import java.util.HashSet;
import java.util.Map;
import java.util.concurrent.ConcurrentHashMap;
import java.util.concurrent.ExecutionException;
import java.util.concurrent.ExecutorService;
import java.util.concurrent.Executors;
import java.util.concurrent.RejectedExecutionException;
import java.util.concurrent.TimeoutException;
import java.util.concurrent.atomic.AtomicBoolean;
import java.util.concurrent.atomic.AtomicInteger;
import java.util.concurrent.atomic.AtomicLong;
import java.util.logging.Level;
import java.util.logging.Logger;

import oracle.nosql.driver.AuthorizationProvider;
import oracle.nosql.driver.DefaultRetryHandler;
import oracle.nosql.driver.NoSQLException;
import oracle.nosql.driver.NoSQLHandleConfig;
import oracle.nosql.driver.RateLimiter;
import oracle.nosql.driver.ReadThrottlingException;
import oracle.nosql.driver.RequestSizeLimitException;
import oracle.nosql.driver.RequestTimeoutException;
import oracle.nosql.driver.RetryHandler;
import oracle.nosql.driver.RetryableException;
import oracle.nosql.driver.SecurityInfoNotReadyException;
import oracle.nosql.driver.StatsControl;
import oracle.nosql.driver.WriteThrottlingException;
import oracle.nosql.driver.UnsupportedProtocolException;
import oracle.nosql.driver.httpclient.HttpClient;
import oracle.nosql.driver.httpclient.ResponseHandler;
import oracle.nosql.driver.kv.AuthenticationException;
import oracle.nosql.driver.kv.StoreAccessTokenProvider;
import oracle.nosql.driver.ops.DurableRequest;
import oracle.nosql.driver.ops.GetResult;
import oracle.nosql.driver.ops.GetTableRequest;
import oracle.nosql.driver.ops.QueryRequest;
import oracle.nosql.driver.ops.QueryResult;
import oracle.nosql.driver.ops.Request;
import oracle.nosql.driver.ops.Result;
import oracle.nosql.driver.ops.TableLimits;
import oracle.nosql.driver.ops.TableRequest;
import oracle.nosql.driver.ops.TableResult;
import oracle.nosql.driver.ops.WriteResult;
import oracle.nosql.driver.ops.serde.BinaryProtocol;
import oracle.nosql.driver.ops.serde.BinarySerializerFactory;
import oracle.nosql.driver.ops.serde.SerializerFactory;
import oracle.nosql.driver.ops.serde.nson.NsonSerializerFactory;
import oracle.nosql.driver.query.QueryDriver;
import oracle.nosql.driver.util.ByteInputStream;
import oracle.nosql.driver.util.HttpConstants;
import oracle.nosql.driver.util.NettyByteInputStream;
import oracle.nosql.driver.util.NettyByteOutputStream;
import oracle.nosql.driver.util.RateLimiterMap;
import oracle.nosql.driver.util.SerializationUtil;

import io.netty.buffer.ByteBuf;
import io.netty.channel.Channel;
import io.netty.handler.codec.http.DefaultFullHttpRequest;
import io.netty.handler.codec.http.FullHttpRequest;
import io.netty.handler.codec.http.HttpHeaderNames;
import io.netty.handler.codec.http.HttpHeaders;
import io.netty.handler.codec.http.HttpResponseStatus;
import io.netty.handler.ssl.SslContext;

/**
 * The HTTP driver client.
 */
public class Client {

    public static int traceLevel = 0;

    private final NoSQLHandleConfig config;

    private final SerializerFactory v3factory = new BinarySerializerFactory();
    private final SerializerFactory v4factory = new NsonSerializerFactory();

    /**
     * The URL representing the server that is the target of all client
     * requests.
     */
    private final URL url;

    /**
     * The fixed constant URI path associated with all KV requests.
     */
    private final String kvRequestURI;

    /**
     * The host/port components of the URL, decomposed here for efficient access.
     */
    private final String host;

    /**
     * Tracks the unique client scoped request id.
     */
    private final AtomicInteger maxRequestId = new AtomicInteger(1);

    private final HttpClient httpClient;

    private final AuthorizationProvider authProvider;

    private final boolean useSSL;

    private final AtomicBoolean shutdown = new AtomicBoolean(false);

    private final Logger logger;

    /*
     * Internal rate limiting: cloud only
     */
    private RateLimiterMap rateLimiterMap;

    /*
     * Keep an internal map of tablename to last limits update time
     */
    private Map<String, AtomicLong> tableLimitUpdateMap;

    /* update table limits once every 10 minutes */
    private static long LIMITER_REFRESH_NANOS = 600_000_000_000L;

    /*
     * amount of time between retries when security information
     * is unavailable
     */
    private static final int SEC_ERROR_DELAY_MS = 100;

    /*
     * singe thread executor for updating table limits
     */
    private ExecutorService threadPool;

    private volatile short serialVersion = DEFAULT_SERIAL_VERSION;

    /* for one-time messages */
    private final HashSet<String> oneTimeMessages;

    /**
     * config for statistics
     */
    private StatsControlImpl statsControl;

<<<<<<< HEAD
    /* temporary */
    private boolean useV4;
    private boolean queryUseV4;
    private boolean prepareUseV4;
=======
    /*
     * for session persistence, if used. This has the
     * full "session=xxxxx" key/value pair.
     */
    private volatile String sessionCookie;
    /* note this must end with '=' */
    private final String SESSION_COOKIE_FIELD = "session=";
>>>>>>> bb68130c

    public Client(Logger logger,
                  NoSQLHandleConfig httpConfig) {

        this.logger = logger;
        this.config = httpConfig;
        this.url = httpConfig.getServiceURL();

        logFine(logger, "Driver service URL:" + url.toString());
        final String protocol = httpConfig.getServiceURL().getProtocol();
        if (!("http".equalsIgnoreCase(protocol) ||
              "https".equalsIgnoreCase(protocol))) {
            throw new IllegalArgumentException("Unknown protocol:" + protocol);
        }

        kvRequestURI = httpConfig.getServiceURL().toString() + NOSQL_DATA_PATH;
        host = httpConfig.getServiceURL().getHost();

        useSSL = "https".equalsIgnoreCase(protocol);

        /*
         * This builds an insecure context, usable for testing only
         */
        SslContext sslCtx = null;
        if (useSSL) {
            sslCtx = config.getSslContext();
            if (sslCtx == null) {
                throw new IllegalArgumentException(
                    "Unable to configure https: " +
                    "SslContext is missing from config");
            }
        }

        /*
         * create the HttpClient instance.
         */
        httpClient = new HttpClient(url.getHost(),
                                    url.getPort(),
                                    httpConfig.getNumThreads(),
                                    httpConfig.getConnectionPoolSize(),
                                    httpConfig.getPoolMaxPending(),
                                    httpConfig.getMaxContentLength(),
                                    httpConfig.getMaxChunkSize(),
                                    sslCtx,
                                    config.getSSLHandshakeTimeout(),
                                    "NoSQL Driver",
                                    logger);
        if (httpConfig.getProxyHost() != null) {
            httpClient.configureProxy(httpConfig);
        }

        authProvider= config.getAuthorizationProvider();
        if (authProvider == null) {
            throw new IllegalArgumentException(
                "Must configure AuthorizationProvider to use HttpClient");
        }

        /* StoreAccessTokenProvider == onprem */
        if (config.getRateLimitingEnabled() &&
            !(authProvider instanceof StoreAccessTokenProvider)) {
            logFine(logger, "Starting client with rate limiting enabled");
            rateLimiterMap = new RateLimiterMap();
            tableLimitUpdateMap = new ConcurrentHashMap<String, AtomicLong>();
            threadPool = Executors.newSingleThreadExecutor();
        } else {
            logFine(logger, "Starting client with no rate limiting");
            rateLimiterMap = null;
            tableLimitUpdateMap = null;
            threadPool = null;
        }

        oneTimeMessages = new HashSet<String>();
        statsControl = new StatsControlImpl(config,
            logger, httpClient, httpConfig.getRateLimitingEnabled());

        /* temporary */
        useV4 = Boolean.getBoolean("test.usev4");
        queryUseV4 = Boolean.getBoolean("test.queryv4");
        prepareUseV4 = Boolean.getBoolean("test.preparev4");
    }

    /**
     * Shutdown the client
     *
     * TODO: add optional timeout (needs change in HttpClient)
     */
    public void shutdown() {
        logFine(logger, "Shutting down driver http client");
        if (!shutdown.compareAndSet(false, true)) {
            return;
        }
        httpClient.shutdown();
        statsControl.shutdown();
        if (authProvider != null) {
            authProvider.close();
        }
        if (threadPool != null) {
            threadPool.shutdown();
        }
    }

    public int getAcquiredChannelCount() {
        return httpClient.getAcquiredChannelCount();
    }

    /**
     * Get the next client-scoped request id. It needs to be combined with the
     * client id to obtain a globally unique scope.
     */
    private int nextRequestId() {
        return maxRequestId.addAndGet(1);
    }

    /**
     * Execute the KV request and return the response. This is the top-level
     * method for request execution.
     *
     * This method handles exceptions to distinguish between what can be retried
     * what what cannot, making sure that root cause exceptions are
     * kept. Examples:
     *  o can't connect (host, port, etc)
     *  o throttling exceptions
     *  o general networking issues, IOException
     *
     * RequestTimeoutException needs a cause, or at least needs to include the
     * message from the causing exception.
     *
     * @param kvRequest the KV request to be executed by the server
     *
     * @return the Result of the request
     */
    public Result execute(Request kvRequest) {

        requireNonNull(kvRequest, "NoSQLHandle: request must be non-null");

        /*
         * Before execution, call Request object to assign default values
         * from config object if they are not overridden. This allows code
         * to assume that all potentially defaulted parameters (timeouts, etc)
         * are explicit when they are sent on the wire.
         */
        kvRequest.setDefaults(config);

        /*
         * Validate the request, checking for required state, etc. If this
         * fails for a given Request instance it will throw
         * IllegalArgumentException.
         */
        kvRequest.validate();

        if (kvRequest.isQueryRequest()) {
            QueryRequest qreq = (QueryRequest)kvRequest;

            statsControl.observeQuery(qreq);

            /*
             * The following "if" may be true for advanced queries only. For
             * such queries, the "if" will be true (i.e., the QueryRequest will
             * be bound with a QueryDriver) if and only if this is not the 1st
             * execute() call for this query. In this case we just return a new,
             * empty QueryResult. Actual computation of a result batch will take
             * place when the app calls getResults() on the QueryResult.
             */
            if (qreq.hasDriver()) {
                trace("QueryRequest has QueryDriver", 2);
                return new QueryResult(qreq, false);
            }

            /*
             * If it is an advanced query and we are here, then this must be
             * the 1st execute() call for the query. If the query has been
             * prepared before, we create a QueryDriver and bind it with the
             * QueryRequest. Then, we create and return an empty QueryResult.
             * Actual computation of a result batch will take place when the
             * app calls getResults() on the QueryResult.
             */
            if (qreq.isPrepared() && !qreq.isSimpleQuery()) {
                trace("QueryRequest has no QueryDriver, but is prepared", 2);
                QueryDriver driver = new QueryDriver(qreq);
                driver.setClient(this);
                driver.setTopologyInfo(qreq.topologyInfo());
                return new QueryResult(qreq, false);
            }

            /*
             * If we are here, then this is either (a) a simple query or (b) an
             * advanced query that has not been prepared already, which also
             * implies that this is the 1st execute() call on this query. For
             * a non-prepared advanced query, the effect of this 1st execute()
             * call is to send the query to the proxy for compilation, get back
             * the prepared query, but no query results, create a QueryDriver,
             * and bind it with the QueryRequest (see
             * QueryRequestSerializer.deserialize()), and return an empty
             * QueryResult.
             */
            trace("QueryRequest has no QueryDriver and is not prepared", 2);
        }

        int timeoutMs = kvRequest.getTimeoutInternal();

        Throwable exception = null;

        /* clear any retry stats that may exist on this request object */
        kvRequest.setRetryStats(null);

        /*
         * If the request doesn't set an explicit compartment, use
         * the config default if provided.
         */
        if (kvRequest.getCompartment() == null) {
            kvRequest.setCompartmentInternal(
                config.getDefaultCompartment());
        }

        int rateDelayedMs = 0;
        boolean checkReadUnits = false;
        boolean checkWriteUnits = false;

        /* if the request itself specifies rate limiters, use them */
        RateLimiter readLimiter = kvRequest.getReadRateLimiter();
        if (readLimiter != null) {
            checkReadUnits = true;
        }
        RateLimiter writeLimiter = kvRequest.getWriteRateLimiter();
        if (writeLimiter != null) {
            checkWriteUnits = true;
        }

        /* if not, see if we have limiters in our map for the given table */
        if (rateLimiterMap != null &&
            readLimiter == null && writeLimiter == null) {
            String tableName = kvRequest.getTableName();
            if (tableName != null && tableName.length() > 0) {
                readLimiter = rateLimiterMap.getReadLimiter(tableName);
                writeLimiter = rateLimiterMap.getWriteLimiter(tableName);
                if (readLimiter == null && writeLimiter == null) {
                    if (kvRequest.doesReads() || kvRequest.doesWrites()) {
                        backgroundUpdateLimiters(tableName,
                                                 kvRequest.getCompartment());
                    }
                } else {
                    checkReadUnits = kvRequest.doesReads();
                    kvRequest.setReadRateLimiter(readLimiter);
                    checkWriteUnits = kvRequest.doesWrites();
                    kvRequest.setWriteRateLimiter(writeLimiter);
                }
            }
        }

        final long startTime = System.currentTimeMillis();
        kvRequest.setStartTimeMs(startTime);
        final String requestClass = kvRequest.getClass().getSimpleName();

        String requestId = "";
        int thisIterationTimeoutMs = 0;

        do {
            long thisTime = System.currentTimeMillis();
            thisIterationTimeoutMs = timeoutMs - (int)(thisTime - startTime);

            /*
             * Check rate limiters before executing the request.
             * Wait for read and/or write limiters to be below their limits
             * before continuing. Be aware of the timeout given.
             */
            if (readLimiter != null && checkReadUnits == true) {
                try {
                    /*
                     * this may sleep for a while, up to thisIterationTimeoutMs
                     * and may throw TimeoutException
                     */
                    rateDelayedMs += readLimiter.consumeUnitsWithTimeout(
                        0, thisIterationTimeoutMs, false);
                } catch (Exception e) {
                    exception = e;
                    break;
                }
            }
            if (writeLimiter != null && checkWriteUnits == true) {
                try {
                    /*
                     * this may sleep for a while, up to thisIterationTimeoutMs
                     * and may throw TimeoutException
                     */
                    rateDelayedMs += writeLimiter.consumeUnitsWithTimeout(
                        0, thisIterationTimeoutMs, false);
                } catch (Exception e) {
                    exception = e;
                    break;
                }
            }

            /* ensure limiting didn't throw us over the timeout */
            if (timeoutRequest(startTime, timeoutMs, exception)) {
                break;
            }

            final String authString =
                authProvider.getAuthorizationString(kvRequest);
            authProvider.validateAuthString(authString);

            if (kvRequest.getNumRetries() > 0) {
                logRetries(kvRequest.getNumRetries(), exception);
            }

            if (serialVersion < 3 && kvRequest instanceof DurableRequest) {
                if (((DurableRequest)kvRequest).getDurability() != null) {
                    oneTimeMessage("The requested feature is not supported " +
                                   "by the connected server: Durability");
                }
            }

            if (serialVersion < 3 && kvRequest instanceof TableRequest) {
                TableLimits limits = ((TableRequest)kvRequest).getTableLimits();
                if (limits != null &&
                    limits.getMode() == CapacityMode.ON_DEMAND) {
                    oneTimeMessage("The requested feature is not supported " +
                                   "by the connected server: on demand " +
                                   "capacity table");
                }
            }

            ResponseHandler responseHandler = null;
            short serialVersionUsed = serialVersion;
            ByteBuf buffer = null;
            long networkLatency;
            try {
                /*
                 * NOTE: the ResponseHandler will release the Channel
                 * in its close() method, which is always called in the
                 * finally clause. This handles both successful and retried
                 * operations in the loop.
                 */
                Channel channel = httpClient.getChannel(thisIterationTimeoutMs);
                requestId = Long.toString(nextRequestId());
                responseHandler =
                    new ResponseHandler(httpClient, logger, channel,
                                        requestId, kvRequest.shouldRetry());
                buffer = channel.alloc().directBuffer();
                buffer.retain();

                /*
                 * we expressly check size limit below based on onprem versus
                 * cloud. Set the request to not check size limit inside
                 * writeContent().
                 */
                kvRequest.setCheckRequestSize(false);

                serialVersionUsed = writeContent(buffer, kvRequest);

                /*
                 * If on-premise the authProvider will always be a
                 * StoreAccessTokenProvider. If so, check against
                 * configurable limit. Otherwise check against internal
                 * hardcoded cloud limit.
                 */
                if (authProvider instanceof StoreAccessTokenProvider) {
                    if (buffer.readableBytes() >
                        httpClient.getMaxContentLength()) {
                        throw new RequestSizeLimitException("The request " +
                            "size of " + buffer.readableBytes() +
                            " exceeded the limit of " +
                            httpClient.getMaxContentLength());
                    }
                } else {
                    kvRequest.setCheckRequestSize(true);
                    BinaryProtocol.checkRequestSizeLimit(
                        kvRequest, buffer.readableBytes());
                }

                final FullHttpRequest request =
                    new DefaultFullHttpRequest(HTTP_1_1, POST, kvRequestURI,
                                               buffer,
                                               false /* Don't validate hdrs */);
                HttpHeaders headers = request.headers();
                addCommonHeaders(headers);
                int contentLength = buffer.readableBytes();
                headers.add(HttpHeaderNames.HOST, host)
                    .add(REQUEST_ID_HEADER, requestId)
                    .setInt(CONTENT_LENGTH, contentLength);
                if (sessionCookie != null) {
                    headers.add(COOKIE, sessionCookie);
                }

                String serdeVersion = getSerdeVersion(kvRequest);
                if (serdeVersion != null) {
                    headers.add("x-nosql-serde-version", serdeVersion);
                }

                /*
                 * If the request doesn't set an explicit compartment, use
                 * the config default if provided.
                 */
                if (kvRequest.getCompartment() == null) {
                    kvRequest.setCompartmentInternal(
                        config.getDefaultCompartment());
                }
                authProvider.setRequiredHeaders(authString, kvRequest, headers);

                if (isLoggable(logger, Level.FINE)) {
                    logTrace(logger, "Request: " + requestClass);
                }
                networkLatency = System.currentTimeMillis();
                httpClient.runRequest(request, responseHandler, channel);

                boolean isTimeout =
                    responseHandler.await(thisIterationTimeoutMs);
                if (isTimeout) {
                    throw new TimeoutException("Request timed out after " +
                        timeoutMs + " milliseconds: requestId=" + requestId);
                }

                if (isLoggable(logger, Level.FINE)) {
                    logTrace(logger, "Response: " + requestClass + ", status " +
                             responseHandler.getStatus());
                }

                ByteBuf wireContent = responseHandler.getContent();
                Result res = processResponse(responseHandler.getStatus(),
                                       responseHandler.getHeaders(),
                                       wireContent,
                                       kvRequest);
                int resSize = wireContent.readerIndex();
                networkLatency = System.currentTimeMillis() - networkLatency;

                if (serialVersionUsed < 3) {
                    /* so we can emit a one-time message if the app */
                    /* tries to access modificationTime */
                    if (res instanceof GetResult) {
                        ((GetResult)res).setClient(this);
                    } else if (res instanceof WriteResult) {
                        ((WriteResult)res).setClient(this);
                    }
                }

                if (res instanceof TableResult && rateLimiterMap != null) {
                    /* update rate limiter settings for table */
                    TableLimits tl = ((TableResult)res).getTableLimits();
                    updateRateLimiters(((TableResult)res).getTableName(), tl);
                }

                if (rateLimiterMap != null && readLimiter == null) {
                    readLimiter = getQueryRateLimiter(kvRequest, true);
                }
                if (rateLimiterMap != null && writeLimiter == null) {
                    writeLimiter = getQueryRateLimiter(kvRequest, false);
                }

                /* consume rate limiter units based on actual usage */
                rateDelayedMs += consumeLimiterUnits(readLimiter,
                                    res.getReadUnitsInternal(),
                                    thisIterationTimeoutMs);
                rateDelayedMs += consumeLimiterUnits(writeLimiter,
                                    res.getWriteUnitsInternal(),
                                    thisIterationTimeoutMs);
                res.setRateLimitDelayedMs(rateDelayedMs);

                /* copy retry stats to Result on successful operation */
                res.setRetryStats(kvRequest.getRetryStats());
                kvRequest.setRateLimitDelayedMs(rateDelayedMs);

                statsControl.observe(kvRequest, Math.toIntExact(networkLatency),
                    contentLength, resSize);

                return res;

            } catch (AuthenticationException rae) {
                if (authProvider != null &&
                    authProvider instanceof StoreAccessTokenProvider) {
                    final StoreAccessTokenProvider satp =
                        (StoreAccessTokenProvider) authProvider;
                    satp.bootstrapLogin();
                    kvRequest.addRetryException(rae.getClass());
                    kvRequest.incrementRetries();
                    exception = rae;
                    continue;
                }
                kvRequest.setRateLimitDelayedMs(rateDelayedMs);
                statsControl.observeError(kvRequest);
                logInfo(logger, "Unexpected authentication exception: " +
                        rae);
                throw new NoSQLException("Unexpected exception: " +
                        rae.getMessage(), rae);
            } catch (SecurityInfoNotReadyException sinre) {
                kvRequest.addRetryException(sinre.getClass());
                exception = sinre;
                int delayMs = SEC_ERROR_DELAY_MS;
                if (kvRequest.getNumRetries() > 10) {
                    delayMs =
                        DefaultRetryHandler.computeBackoffDelay(kvRequest, 0);
                    if (delayMs <= 0) {
                        break;
                    }
                }
                try {
                    Thread.sleep(delayMs);
                } catch (InterruptedException ie) {}
                kvRequest.incrementRetries();
                kvRequest.addRetryDelayMs(delayMs);
                continue;
            } catch (RetryableException re) {

                if (re instanceof WriteThrottlingException &&
                    writeLimiter != null) {
                    /* ensure we check write limits next loop */
                    checkWriteUnits = true;
                    /* set limiter to its limit, if not over already */
                    if (writeLimiter.getCurrentRate() < 100.0) {
                        writeLimiter.setCurrentRate(100.0);
                    }
                    /* call retry handler to manage sleep/delay */
                }
                if (re instanceof ReadThrottlingException &&
                    readLimiter != null) {
                    /* ensure we check read limits next loop */
                    checkReadUnits = true;
                    /* set limiter to its limit, if not over already */
                    if (readLimiter.getCurrentRate() < 100.0) {
                        readLimiter.setCurrentRate(100.0);
                    }
                    /* call retry handler to manage sleep/delay */
                }

                logFine(logger, "Retryable exception: " +
                        re.getMessage());
                /*
                 * Handle automatic retries. If this does not throw an error,
                 * then the delay (if any) will have been performed and the
                 * request should be retried.
                 *
                 * If there have been too many retries this method will
                 * throw the original exception.
                 */

                kvRequest.addRetryException(re.getClass());
                handleRetry(re, kvRequest);
                kvRequest.incrementRetries();
                exception = re;
                continue;
            } catch (UnsupportedProtocolException upe) {
                /* reduce protocol version and try again */
                if (decrementSerialVersion(serialVersionUsed) == true) {
                    exception = upe;
                    logInfo(logger, "Got unsupported protocol error " +
                            "from server: decrementing serial version to " +
                            serialVersion + " and trying again.");
                    continue;
                }
                throw upe;
            } catch (NoSQLException nse) {
                kvRequest.setRateLimitDelayedMs(rateDelayedMs);
                statsControl.observeError(kvRequest);
                logFine(logger, "Client execute NoSQLException: " +
                        nse.getMessage());
                throw nse; /* pass through */
            } catch (RuntimeException e) {
                kvRequest.setRateLimitDelayedMs(rateDelayedMs);
                statsControl.observeError(kvRequest);
                logFine(logger, "Client execute runtime exception: " +
                        e.getMessage());
                throw e;
            } catch (IOException ioe) {
                /* Maybe make this logFine */
                String name = ioe.getClass().getName();
                logInfo(logger, "Client execution IOException, name: " +
                        name + ", message: " + ioe.getMessage());
                /*
                 * An exception in the channel, e.g. the server may have
                 * disconnected. Retry.
                 */
                kvRequest.addRetryException(ioe.getClass());
                kvRequest.incrementRetries();
                exception = ioe;

                try {
                    Thread.sleep(10);
                } catch (InterruptedException ie) {}

                continue;
            } catch (InterruptedException ie) {
                kvRequest.setRateLimitDelayedMs(rateDelayedMs);
                statsControl.observeError(kvRequest);
                logInfo(logger, "Client interrupted exception: " +
                        ie.getMessage());
                /* this exception shouldn't retry -- direct throw */
                throw new NoSQLException("Request interrupted: " +
                                         ie.getMessage());
            } catch (ExecutionException ee) {
                kvRequest.setRateLimitDelayedMs(rateDelayedMs);
                statsControl.observeError(kvRequest);
                logInfo(logger, "Unable to execute request: " +
                        ee.getCause().getMessage());
                /* is there a better exception? */
                throw new NoSQLException(
                    "Unable to execute request: " + ee.getCause().getMessage());
            } catch (TimeoutException te) {
                exception = te;
                logInfo(logger, "Timeout exception: " + te);
                break; /* fall through to exception below */
            } catch (Throwable t) {
                /*
                 * this is likely an exception from Netty, perhaps a bad
                 * connection. Retry.
                 */
                /* Maybe make this logFine */
                String name = t.getClass().getName();
                logInfo(logger, "Client execute Throwable, name: " +
                        name + "message: " + t.getMessage());

                kvRequest.addRetryException(t.getClass());
                kvRequest.incrementRetries();
                exception = t;
                continue;
            } finally {
                /*
                 * Because the buffer.retain() is called after initialized, so
                 * the reference count of buffer should be always > 0 here, just
                 * call buffer.release(refCnt) to release it.
                 */
                if (buffer != null) {
                    buffer.release(buffer.refCnt());
                }
                if (responseHandler != null) {
                    responseHandler.close();
                }
            }
        } while (! timeoutRequest(startTime, timeoutMs, exception));

        kvRequest.setRateLimitDelayedMs(rateDelayedMs);
        statsControl.observeError(kvRequest);
        throw new RequestTimeoutException(timeoutMs,
            requestClass + " timed out: requestId=" + requestId + " " +
            " nextRequestId=" + nextRequestId() +
            " iterationTimeout=" + thisIterationTimeoutMs + "ms " +
            (kvRequest.getRetryStats() != null ?
                kvRequest.getRetryStats() : ""), exception);
    }

    /**
     * Returns a rate limiter for a query operation, if the query op has
     * a prepared statement and a limiter exists in the rate limiter map
     * for the query table.
     */
    private RateLimiter getQueryRateLimiter(Request request, boolean read) {
        if (rateLimiterMap == null || !(request instanceof QueryRequest)) {
            return null;
        }

        /*
         * If we're asked for a write limiter, and the request doesn't
         * do writes, return null
         */
        if (read == false && ((QueryRequest)request).doesWrites() == false) {
            return null;
        }

        /*
         * We sometimes may only get a prepared statement after the
         * first query response is returned. In this case, we can get
         * the tablename from the request and apply rate limiting.
         */
        String tableName = ((QueryRequest)request).getTableName();
        if (tableName == null || tableName == "") {
            return null;
        }

        if (read) {
            return rateLimiterMap.getReadLimiter(tableName);
        }
        return rateLimiterMap.getWriteLimiter(tableName);
    }

    /**
     * Comsume rate limiter units after successful operation.
     * @return the number of milliseconds delayed due to rate limiting
     */
    private int consumeLimiterUnits(RateLimiter rl,
                                    long units, int timeoutMs) {

        if (rl == null || units <= 0) {
            return 0;
        }

        /*
         * The logic consumes units (and potentially delays) _after_ a
         * successful operation for a couple reasons:
         * 1) We don't know the actual number of units an op uses unitl
         *    after the operation successfully finishes
         * 2) Delaying after the op keeps the application from immediately
         *    trying the next op and ending up waiting along with other
         *    client threads until the rate goes below the limit, at which
         *    time all client threads would continue at once. By waiting
         *    after a successful op, client threads will get staggered
         *    better to avoid spikes in throughput and oscillation that
         *    can result from it.
         */

        try {
            return rl.consumeUnitsWithTimeout(units, timeoutMs, false);
        } catch (TimeoutException e) {
            /* Don't throw - operation succeeded. Just return timeoutMs. */
            return timeoutMs;
        }
    }


    /**
     * Add or update rate limiters for a table.
     * Cloud only.
     *
     * @param tableName table name or OCID of table
     * @param limits read/write limits for table
     */
    public boolean updateRateLimiters(String tableName, TableLimits limits) {
        if (rateLimiterMap == null) {
            return false;
        }

        setTableNeedsRefresh(tableName, false);

        if (limits == null ||
            (limits.getReadUnits() <= 0 && limits.getWriteUnits() <= 0)) {
            rateLimiterMap.remove(tableName);
            logInfo(logger, "removing rate limiting from table " + tableName);
            return false;
        }

        /*
         * Create or update rate limiters in map
         * Note: noSQL cloud service has a "burst" availability of
         * 300 seconds. But we don't know if or how many other clients
         * may have been using this table, and a duration of 30 seconds
         * allows for more predictable usage. Also, it's better to
         * use a reasonable hardcoded value here than to try to explain
         * the subtleties of it in docs for configuration. In the end
         * this setting is probably fine for all uses.
         */

        /* allow tests to override this hardcoded setting */
        int durationSeconds = Integer.getInteger("test.rldurationsecs", 30)
                                     .intValue();

        double RUs = (double)limits.getReadUnits();
        double WUs = (double)limits.getWriteUnits();

        /* if there's a specified rate limiter percentage, use that */
        double rlPercent = config.getDefaultRateLimitingPercentage();
        if (rlPercent > 0.0) {
            RUs = (RUs * rlPercent) / 100.0;
            WUs = (WUs * rlPercent) / 100.0;
        }

        rateLimiterMap.update(tableName, RUs, WUs, durationSeconds);
        final String msg = String.format("Updated table '%s' to have " +
            "RUs=%.1f and WUs=%.1f per second", tableName, RUs, WUs);
        logInfo(logger, msg);

        return true;
    }


    /**
     * Determine if the request should be timed out.
     * Check if the request exceed the timeout given.
     *
     * @param startTime when the request starts
     * @param requestTimeout the default timeout of this request
     * @param exception the last exception
     *
     * @return true the request need to be timed out.
     */
    boolean timeoutRequest(long startTime,
                           long requestTimeout,
                           Throwable exception) {
        return ((System.currentTimeMillis() - startTime) >= requestTimeout);
    }

    /**
     * Serializes the request payload, sent as http content
     *
     * @param content the buffer to contain the content
     *
     * @throws IOException
     */
    private short writeContent(ByteBuf content, Request kvRequest)
        throws IOException {

        final NettyByteOutputStream bos = new NettyByteOutputStream(content);
<<<<<<< HEAD
        SerializerFactory factory = chooseFactory(kvRequest);
        factory.writeSerialVersion(serialVersion, bos);
        kvRequest.createSerializer(factory).serialize(kvRequest,
                                                      serialVersion,
                                                      bos);
=======
        final short versionUsed = serialVersion;
        bos.writeShort(versionUsed);
        kvRequest.createSerializer(factory).
            serialize(kvRequest,
                      versionUsed,
                      bos);
        return versionUsed;
>>>>>>> bb68130c
    }

    /**
     * Processes the httpResponse object converting it into a suitable
     * return value.
     *
     * @param content the response from the service
     *
     * @return the programmatic response object
     */
    final Result processResponse(HttpResponseStatus status,
                                 HttpHeaders headers,
                                 ByteBuf content,
                                 Request kvRequest) {

        if (!HttpResponseStatus.OK.equals(status)) {
            processNotOKResponse(status, content);

            /* TODO: Generate and handle bad status other than 400 */
            throw new IllegalStateException("Unexpected http response status:" +
                                            status);
        }

        setSessionCookie(headers);

        try (ByteInputStream bis = new NettyByteInputStream(content)) {
            return processOKResponse(bis, kvRequest);
        }
    }

    /**
     * Process an OK response
     *
     * @return the result of processing the successful request
     *
     * @throws IOException if the stream could not be read for some reason
     */
    Result processOKResponse(ByteInputStream in, Request kvRequest) {
        try {
            SerializerFactory factory = chooseFactory(kvRequest);
            int code = factory.readErrorCode(in);
            if (code == 0) {
                Result res =
                    kvRequest.createDeserializer(factory).
                    deserialize(kvRequest,
                                in,
                                serialVersion);

                if (kvRequest.isQueryRequest()) {
                    QueryRequest qreq = (QueryRequest)kvRequest;
                    if (!qreq.isSimpleQuery()) {
                        qreq.getDriver().setClient(this);
                    }
                }
                return res;
            }
            /*
             * Operation failed. Handle the failure and throw an appropriate
             * exception.
             */
            String err = readString(in);
            throw handleResponseErrorCode(code, err);
        } catch (IOException e) {
            e.printStackTrace();
            /*
             * TODO: Retrying here will not actually help, the
             * operation should be abandoned; we need a specific
             * exception to indicate this
             */
            throw new NoSQLException(e.getMessage());
        }
    }


    /**
     * Process NotOK response. The method typically throws an appropriate
     * exception. A normal return indicates that the method declined to
     * handle the response and it's the caller's responsibility to take
     * appropriate action.
     *
     * @param status the http response code it must not be OK
     *
     * @param payload the payload representing the failure response
     */
    private void processNotOKResponse(HttpResponseStatus status,
                                      ByteBuf payload) {
        if (HttpResponseStatus.BAD_REQUEST.equals(status)) {
            int len = payload.readableBytes();
            String errMsg = (len > 0)?
                payload.readCharSequence(len, UTF_8).toString() :
                status.reasonPhrase();
            throw new NoSQLException("Error response: " + errMsg);
        }
        throw new NoSQLException("Error response = " + status +
                                 ", reason = " + status.reasonPhrase());
    }

    /* set session cookie, if set in response headers */
    private void setSessionCookie(HttpHeaders headers) {
        if (headers == null) {
            return;
        }
        /*
         * NOTE: this code assumes there will always be at most
         * one Set-Cookie header in the response. If the load balancer
         * settings change, or the proxy changes to add Set-Cookie
         * headers, this code may need to be changed to look for
         * multiple Set-Cookie headers.
         */
        String v = headers.get("Set-Cookie");
        /* note SESSION_COOKIE_FIELD has appended '=' */
        if (v == null || v.startsWith(SESSION_COOKIE_FIELD) == false) {
            return;
        }
        int semi = v.indexOf(";");
        if (semi < 0) {
            setSessionCookieValue(v);
        } else {
            setSessionCookieValue(v.substring(0, semi));
        }
        if (isLoggable(logger, Level.FINE)) {
            logTrace(logger, "Set session cookie to \"" + sessionCookie + "\"");
        }
    }

    private synchronized void setSessionCookieValue(String pVal) {
        sessionCookie = pVal;
    }

    /**
     * Return true if table needs limits refresh.
     */
    private boolean tableNeedsRefresh(String tableName) {
        if (tableLimitUpdateMap == null) {
            return false;
        }

        AtomicLong then = tableLimitUpdateMap.get(tableName);
        long nowNanos = System.nanoTime();
        if (then != null && then.get() > nowNanos) {
            return false;
        }
        return true;
    }

    /**
     * set the status of a table needing limits refresh now
     */
    private void setTableNeedsRefresh(String tableName, boolean needsRefresh) {
        if (tableLimitUpdateMap == null) {
            return;
        }

        AtomicLong then = tableLimitUpdateMap.get(tableName);
        long nowNanos = System.nanoTime();
        if (then != null) {
            if (needsRefresh == false) {
                then.set(nowNanos + LIMITER_REFRESH_NANOS);
            } else {
                then.set(nowNanos - 1);
            }
            return;
        }

        if (needsRefresh == true) {
            tableLimitUpdateMap.put(tableName, new AtomicLong(nowNanos - 1));
        } else {
            tableLimitUpdateMap.put(tableName,
                new AtomicLong(nowNanos + LIMITER_REFRESH_NANOS));
        }
    }

    /**
     * Query table limits and create rate limiters for a table in a
     * short-lived background thread.
     */
    private synchronized void backgroundUpdateLimiters(String tableName,
                                                       String compartmentId) {
        if (tableNeedsRefresh(tableName) == false) {
            return;
        }
        setTableNeedsRefresh(tableName, false);

        try {
            threadPool.execute(() -> {
                updateTableLimiters(tableName, compartmentId);
            });
        } catch (RejectedExecutionException e) {
            setTableNeedsRefresh(tableName, true);
        }
    }

    /*
     * This is meant to be run in a background thread
     */
    private void updateTableLimiters(String tableName, String compartmentId) {

        GetTableRequest gtr = new GetTableRequest()
            .setTableName(tableName)
            .setCompartment(compartmentId)
            .setTimeout(1000);
        TableResult res = null;
        try {
            logInfo(logger, "Starting GetTableRequest for table '" +
                tableName + "'");
            res = (TableResult) this.execute(gtr);
        } catch (Exception e) {
            logInfo(logger, "GetTableRequest for table '" +
                tableName + "' returned exception: " + e.getMessage());
        }

        if (res == null) {
            /* table doesn't exist? other error? */
            logInfo(logger, "GetTableRequest for table '" +
                tableName + "' returned null");
            AtomicLong then = tableLimitUpdateMap.get(tableName);
            if (then != null) {
                /* allow retry after 100ms */
                then.set(System.nanoTime() + 100_000_000L);
            }
            return;
        }

        logInfo(logger, "GetTableRequest completed for table '" +
            tableName + "'");
        /* update/add rate limiters for table */
        if (updateRateLimiters(tableName, res.getTableLimits())) {
            logInfo(logger, "background thread added limiters for table '" +
                tableName + "'");
        }
    }


    private void handleRetry(RetryableException re,
                            Request kvRequest) {
        int numRetries = kvRequest.getNumRetries();
        String msg = "Retry for request " +
            kvRequest.getClass().getSimpleName() + ", num retries: " +
            numRetries + ", exception: " + re.getMessage();
        logFine(logger, msg);
        RetryHandler handler = config.getRetryHandler();
        if (!handler.doRetry(kvRequest, numRetries, re)) {
            logFine(logger, "Too many retries");
            throw re;
        }
        handler.delay(kvRequest, numRetries, re);
    }

    private void logRetries(int numRetries, Throwable exception) {
        Level level = Level.FINE;
        if (logger != null) {
            logger.log(level, "Client, doing retry: " + numRetries +
                       (exception != null ? ", exception: " + exception : ""));
        }
    }

    private String readString(ByteInputStream in) throws IOException {
            return SerializationUtil.readString(in);
    }

    /**
     * Map a specific error status to a specific exception.
     */
    private RuntimeException handleResponseErrorCode(int code, String msg) {
        RuntimeException exc = BinaryProtocol.mapException(code, msg);
        throw exc;
    }

    private void addCommonHeaders(HttpHeaders headers) {
        headers.set(CONTENT_TYPE, "application/octet-stream")
            .set(CONNECTION, "keep-alive")
            .set(ACCEPT, "application/octet-stream")
            .set(USER_AGENT, getUserAgent());
    }

    private static String getUserAgent() {
        return HttpConstants.userAgent;
    }

    public static void trace(String msg, int level) {
        if (level <= traceLevel) {
            System.out.println("DRIVER: " + msg);
        }
    }

    /**
     * @hidden
     *
     * Allow tests to reset limiters in map
     *
     * @param tableName name or OCID of the table
     */
    public void resetRateLimiters(String tableName) {
        if (rateLimiterMap != null) {
            rateLimiterMap.reset(tableName);
        }
    }

    /**
     * @hidden
     *
     * Allow tests to enable/disable rate limiting
     * This method is not thread safe, and should only be
     * executed by one thread when no other operations are
     * in progress.
     */
    public void enableRateLimiting(boolean enable, double usePercent) {
        config.setDefaultRateLimitingPercentage(usePercent);
        if (enable == true && rateLimiterMap == null) {
            rateLimiterMap = new RateLimiterMap();
            tableLimitUpdateMap = new ConcurrentHashMap<String, AtomicLong>();
            threadPool = Executors.newSingleThreadExecutor();
        } else if (enable == false && rateLimiterMap != null) {
            rateLimiterMap.clear();
            rateLimiterMap = null;
            tableLimitUpdateMap.clear();
            tableLimitUpdateMap = null;
            if (threadPool != null) {
                threadPool.shutdown();
                threadPool = null;
            }
        }
    }

    /**
     * Returns the statistics control object.
     */
    StatsControl getStatsControl() {
        return statsControl;
    }

    /**
     * @hidden
     *
     * Try to decrement the serial protocol version.
     * @return true: version was decremented
     *         false: already at lowest version number.
     */
    private synchronized boolean decrementSerialVersion(short versionUsed) {
        if (serialVersion != versionUsed) {
            return true;
        }
        if (serialVersion == V3) {
            serialVersion = V2;
            return true;
        }
        return false;
    }

    /**
     * @hidden
     * For testing use
     */
    public short getSerialVersion() {
        return serialVersion;
    }

    /**
     * @hidden
     * for internal use
     */
    public synchronized void oneTimeMessage(String msg) {
        if (oneTimeMessages.add(msg) == false) {
            return;
        }
        logWarning(logger, msg);
    }

    private SerializerFactory chooseFactory(Request rq) {
        if (rq instanceof oracle.nosql.driver.ops.QueryRequest) {
            return (queryUseV4)?v4factory:v3factory;
        }
        if (rq instanceof oracle.nosql.driver.ops.PrepareRequest) {
            return (prepareUseV4)?v4factory:v3factory;
        }
        if (useV4 == false) {
            return v3factory;
        }
        if (rq instanceof oracle.nosql.driver.ops.DeleteRequest ||
            rq instanceof oracle.nosql.driver.ops.GetIndexesRequest ||
            rq instanceof oracle.nosql.driver.ops.GetRequest ||
            rq instanceof oracle.nosql.driver.ops.GetTableRequest ||
            rq instanceof oracle.nosql.driver.ops.ListTablesRequest ||
            rq instanceof oracle.nosql.driver.ops.MultiDeleteRequest ||
            rq instanceof oracle.nosql.driver.ops.PutRequest ||
            rq instanceof oracle.nosql.driver.ops.PrepareRequest ||
            rq instanceof oracle.nosql.driver.ops.QueryRequest ||
            rq instanceof oracle.nosql.driver.ops.SystemRequest ||
            rq instanceof oracle.nosql.driver.ops.SystemStatusRequest ||
            rq instanceof oracle.nosql.driver.ops.TableRequest ||
            rq instanceof oracle.nosql.driver.ops.TableUsageRequest ||
            rq instanceof oracle.nosql.driver.ops.WriteMultipleRequest) {
            return v4factory;
        } else {
            return v3factory;
        }
    }

    private String getSerdeVersion(Request rq) {
        return chooseFactory(rq).getSerdeVersionString();
    }
}<|MERGE_RESOLUTION|>--- conflicted
+++ resolved
@@ -172,12 +172,11 @@
      */
     private StatsControlImpl statsControl;
 
-<<<<<<< HEAD
     /* temporary */
     private boolean useV4;
     private boolean queryUseV4;
     private boolean prepareUseV4;
-=======
+
     /*
      * for session persistence, if used. This has the
      * full "session=xxxxx" key/value pair.
@@ -185,7 +184,6 @@
     private volatile String sessionCookie;
     /* note this must end with '=' */
     private final String SESSION_COOKIE_FIELD = "session=";
->>>>>>> bb68130c
 
     public Client(Logger logger,
                   NoSQLHandleConfig httpConfig) {
@@ -974,21 +972,13 @@
         throws IOException {
 
         final NettyByteOutputStream bos = new NettyByteOutputStream(content);
-<<<<<<< HEAD
+        final short versionUsed = serialVersion;
         SerializerFactory factory = chooseFactory(kvRequest);
-        factory.writeSerialVersion(serialVersion, bos);
+        factory.writeSerialVersion(versionUsed, bos);
         kvRequest.createSerializer(factory).serialize(kvRequest,
-                                                      serialVersion,
+                                                      versionUsed,
                                                       bos);
-=======
-        final short versionUsed = serialVersion;
-        bos.writeShort(versionUsed);
-        kvRequest.createSerializer(factory).
-            serialize(kvRequest,
-                      versionUsed,
-                      bos);
         return versionUsed;
->>>>>>> bb68130c
     }
 
     /**
