--- conflicted
+++ resolved
@@ -163,11 +163,7 @@
      */
     private ExecutorService threadPool;
 
-<<<<<<< HEAD
-    private short serialVersion = DEFAULT_SERIAL_VERSION;
-=======
     private volatile short serialVersion = DEFAULT_SERIAL_VERSION;
->>>>>>> e2e88745
 
     /* for one-time messages */
     private final HashSet<String> oneTimeMessages;
@@ -490,7 +486,6 @@
                                    "by the connected server: Durability");
                 }
             }
-<<<<<<< HEAD
 
             if (serialVersion < 3 && kvRequest instanceof TableRequest) {
                 TableLimits limits = ((TableRequest)kvRequest).getTableLimits();
@@ -503,8 +498,6 @@
             }
 
             ResponseHandler responseHandler = null;
-=======
->>>>>>> e2e88745
 
             if (serialVersion < 3 && kvRequest instanceof TableRequest) {
                 TableLimits limits = ((TableRequest)kvRequest).getTableLimits();
@@ -606,11 +599,7 @@
                 int resSize = wireContent.readerIndex();
                 networkLatency = System.currentTimeMillis() - networkLatency;
 
-<<<<<<< HEAD
-                if (serialVersion < 3) {
-=======
                 if (serialVersionUsed < 3) {
->>>>>>> e2e88745
                     /* so we can emit a one-time message if the app */
                     /* tries to access modificationTime */
                     if (res instanceof GetResult) {
@@ -726,11 +715,7 @@
                 continue;
             } catch (UnsupportedProtocolException upe) {
                 /* reduce protocol version and try again */
-<<<<<<< HEAD
-                if (decrementSerialVersion() == true) {
-=======
                 if (decrementSerialVersion(serialVersionUsed) == true) {
->>>>>>> e2e88745
                     exception = upe;
                     logInfo(logger, "Got unsupported protocol error " +
                             "from server: decrementing serial version to " +
@@ -977,18 +962,11 @@
         throws IOException {
 
         final NettyByteOutputStream bos = new NettyByteOutputStream(content);
-<<<<<<< HEAD
-        bos.writeShort(serialVersion);
-        kvRequest.createSerializer(factory).
-            serialize(kvRequest,
-                      serialVersion,
-=======
         final short versionUsed = serialVersion;
         bos.writeShort(versionUsed);
         kvRequest.createSerializer(factory).
             serialize(kvRequest,
                       versionUsed,
->>>>>>> e2e88745
                       bos);
         return versionUsed;
     }
@@ -1328,14 +1306,10 @@
      * @return true: version was decremented
      *         false: already at lowest version number.
      */
-<<<<<<< HEAD
-    public boolean decrementSerialVersion() {
-=======
     private synchronized boolean decrementSerialVersion(short versionUsed) {
         if (serialVersion != versionUsed) {
             return true;
         }
->>>>>>> e2e88745
         if (serialVersion == V3) {
             serialVersion = V2;
             return true;
