/*-
 * Copyright (c) 2011, 2023 Oracle and/or its affiliates. All rights reserved.
 *
 * Licensed under the Universal Permissive License v 1.0 as shown at
 *  https://oss.oracle.com/licenses/upl/
 */

package oracle.nosql.driver.ops;

import java.math.BigDecimal;
import java.math.MathContext;

import oracle.nosql.driver.Consistency;
import oracle.nosql.driver.Durability;
import oracle.nosql.driver.NoSQLHandle;
import oracle.nosql.driver.NoSQLHandleConfig;
import oracle.nosql.driver.iam.SignatureProvider;
import oracle.nosql.driver.ops.serde.Serializer;
import oracle.nosql.driver.ops.serde.SerializerFactory;
import oracle.nosql.driver.query.QueryDriver;
import oracle.nosql.driver.query.TopologyInfo;

/**
 * A request that represents a query. A query may be specified as either a
 * textual SQL statement (a String) or a prepared query (an instance of
 * {@link PreparedStatement}), which may include bind variables.
 * <p>
 * For performance reasons prepared queries are preferred for queries that
 * may be reused. This is because prepared queries bypass query compilation.
 * They also allow for parameterized queries using bind variables.
 * <p>
 * There are two ways to get the results of a query: using an iterator or
 * loop through partial results.
 * <p>
 * <b>Iterator</b>
 * <p>
 * Use {@link NoSQLHandle#queryIterable(QueryRequest)} to get an iterable
 * that contains all the results. Usage example:
 * <pre>
 *    NoSQLHandle handle = ...;
 *
 *    try (
 *        QueryRequest qreq = new QueryRequest().setStatement("select * from foo");
 *        QueryIterableResult qir = handle.queryIterable(qreq)) {
 *        for( MapValue row : qir) {
 *            // do something with row
 *        }
 *    }
 * </pre>
 * <p>
 * <b>Partial results</b>
 * <p>
 * To compute and retrieve the full result set of a query, the same QueryRequest
 * instance will, in general, have to be executed multiple times (via
 * {@link NoSQLHandle#query}. Each execution returns a {@link QueryResult},
 * which contains a subset of the result set. The following code snipet
 * illustrates a typical query execution:
 * <pre>
 * NoSQLHandle handle = ...;
 *
 * QueryRequest qreq = new QueryRequest().setStatement("select * from foo");
 *
 * do {
 *   QueryResult qres = handle.query(qreq);
 *   List&lt;MapValue&gt; results = qres.getResults();
 *   // do something with the results
 * } while (!qreq.isDone())
 * </pre>
 * Notice that a batch of results returned by a QueryRequest execution
 * may be empty. This is because during each execution the query is allowed to
 * read or write a maximum number of bytes. If this maximum is reached, execution
 * stops. This can happen before any result was generated (for example, if none
 * of the rows read satisfied the query conditions).
 * <p>
 * If an application wishes to terminate query execution before retrieving all
 * the query results, it should call {@link #close} in order to release any
 * local resources held by the query. This also allows the application to reuse
 * the QueryRequest instance to run the same query from the beginning or a
 * different query.
 * <p>
 * QueryRequest instances are not thread-safe. That is, if two or more
 * application threads need to run the same query concurrently, they must
 * create and use their own QueryRequest instances.
 *
 * @see NoSQLHandle#queryIterable(QueryRequest)
 * @see NoSQLHandle#query(QueryRequest)
 * @see NoSQLHandle#prepare(PrepareRequest)
 */
public class QueryRequest extends DurableRequest implements AutoCloseable {

    private int traceLevel;

    private int limit;

    private int maxReadKB;

    private int maxWriteKB;

    private long maxMemoryConsumption = 1024 * 1024 * 1024;

    private long maxServerMemoryConsumption = 10 * 1024 * 1024;

    private MathContext mathContext = MathContext.DECIMAL32;

    private Consistency consistency;

    private String statement;

    private PreparedStatement preparedStatement;

    private byte[] continuationKey;

    /*
     * The QueryDriver, for advanced queries only.
     */
    private QueryDriver driver;

    /*
     * An "internal" request is one created and submitted for execution
     * by the ReceiveIter.
     */
    private boolean isInternal;

    /*
     * If shardId is >= 0, the QueryRequest should be executed only at the
     * shard with this id. This is the case only for advanced queries that
     * do sorting.
     */
    private int shardId = -1;

<<<<<<< HEAD
    /**
     * Default constructor for QueryRequest
     */
=======
    private boolean inTestMode;

>>>>>>> b65ff615
    public QueryRequest() {
    }

    /**
     * @hidden
     * Creates an internal QueryRequest out of the application-provided request.
     * @return a copy of the instance in a new object
     */
    public QueryRequest copyInternal() {

        QueryRequest internalReq = new QueryRequest();
        super.copyTo(internalReq);

        internalReq.traceLevel = traceLevel;
        internalReq.limit = limit;
        internalReq.maxReadKB = maxReadKB;
        internalReq.maxWriteKB = maxWriteKB;
        internalReq.maxMemoryConsumption = maxMemoryConsumption;
        internalReq.maxServerMemoryConsumption = maxServerMemoryConsumption;
        internalReq.mathContext = mathContext;
        internalReq.consistency = consistency;
        internalReq.preparedStatement = preparedStatement;
        internalReq.isInternal = true;
        internalReq.driver = driver;
        internalReq.inTestMode = inTestMode;
        return internalReq;
    }

    /**
     * @hidden
     * Creates a copy that starts fresh from the beginning.
     * @return a copy of the instance in a new object
     */
    public QueryRequest copy() {
        QueryRequest internalReq = copyInternal();
        internalReq.statement = statement;
        internalReq.isInternal = false;
        internalReq.shardId = -1;
        internalReq.driver = null;
        return internalReq;
    }

    /**
     * @hidden
     *
     * @return the internal QueryDriver instance
     */
    public QueryDriver getDriver() {
        return driver;
    }

    /**
     * @hidden
     *
     * @param driver an internal QueryDriver instance
     */
    public void setDriver(QueryDriver driver) {

        if (this.driver != null) {
            throw new IllegalArgumentException(
                "QueryRequest is already bound to a QueryDriver");
        }

        this.driver = driver;
    }

    /**
     * @hidden
     *
     * @return true if there is a QueryDriver instance
     */
    public boolean hasDriver() {
        return driver != null;
    }

    /**
     * @hidden
     * @return true if the query has been prepared
     */
    public boolean isPrepared() {
        return preparedStatement != null;
    }

    /**
     * @hidden
     * @return true if the query is a simple query
     */
    public boolean isSimpleQuery() {
        return preparedStatement.isSimpleQuery();
    }

    /**
     * @hidden
     * @return TopologyInfo
     */
    public TopologyInfo topologyInfo() {
        return (preparedStatement == null ?
                null :
                preparedStatement.topologyInfo());
    }

    /**
     * @hidden
     * @return topology seq num
     */
    public int topologySeqNum() {
        return (preparedStatement == null ?
                -1 :
                preparedStatement.topologySeqNum());
    }

    /**
     * @hidden
     */
    @Override
    public boolean isQueryRequest() {
        return !isInternal;
    }

    /**
     * @hidden
     */
    @Override
    public boolean doesReads() {
        /*
         * Just about every permutation of query does reads
         */
        return true;
    }

    /**
     * @hidden
     */
    @Override
    public boolean doesWrites() {
        if (preparedStatement == null) {
            return false;
        }
        return preparedStatement.doesWrites();
    }

    /**
     * @hidden
     * @return the shard id
     */
    public int getShardId() {
        return shardId;
    }

    /**
     * @hidden
     * @param id the shard id
     */
    public void setShardId(int id) {
        shardId = id;
    }

    /**
     * @hidden
     *
     * @return trace level
     */
    public int getTraceLevel() {
        return traceLevel;
    }

    /**
     * @hidden
     *
     * @param level trace level
     * @return this
     */
    public QueryRequest setTraceLevel(int level) {

        if (level > 32) {
            throw new IllegalArgumentException("trace level must be <= 32");
        }
        traceLevel = level;
        return this;
    }

    /**
     * Cloud service only.
     * <p>
     * Sets the name or id of a compartment to be used for this operation.
     * <p>
     * The compartment may be specified as either a name (or path for nested
     * compartments) or as an id (OCID). A name (vs id) can only
     * be used when authenticated using a specific user identity. It is
     * <b>not</b> available if authenticated as an Instance Principal which can
     * be done when calling the service from a compute instance in the Oracle
     * Cloud Infrastructure.  See {@link
     * SignatureProvider#createWithInstancePrincipal}
     *
     * @param compartment the name or id. If using a nested compartment,
     * specify the full compartment path
     * <code>compartmentA.compartmentB</code>, but exclude the name of the
     * root compartment (tenant).
     *
     * @return this
     */
    public QueryRequest setCompartment(String compartment) {
        super.setCompartmentInternal(compartment);
        return this;
    }

    /**
     * Returns the limit on number of items returned by the operation. If
     * not set by the application this value will be 0 which means no limit set.
     *
     * @return the limit, or 0 if not set
     */
    public int getLimit() {
        return limit;
    }

    /**
     * Sets the limit on number of items returned by the operation. This allows
     * an operation to return less than the default amount of data.
     *
     * @param limit the limit in terms of number of items returned
     *
     * @return this
     *
     * @throws IllegalArgumentException if the limit value is less than 0.
     */
    public QueryRequest setLimit(int limit) {
        if (limit < 0) {
            throw new IllegalArgumentException("limit must be >= 0");
        }
        this.limit = limit;
        return this;
    }

    /**
     * Returns the limit on the total data read during this operation, in
     * KB. If not set by the application this value will be 0 which means no
     * application-defined limit.
     *
     * @return the limit, or 0 if not set
     */
    public int getMaxReadKB() {
        return maxReadKB;
    }

    /**
     * Sets the limit on the total data read during this operation, in KB.
     * This value can only reduce the system defined limit. This limit is
     * independent of read units consumed by the operation.
     *
     * It is recommended that for tables with relatively low provisioned
     * read throughput that this limit be reduced to less than or equal to one
     * half of the provisioned throughput in order to avoid or reduce throttling
     * exceptions.
     *
     * @param maxReadKB the limit in terms of number of KB read during this
     * operation.
     *
     * @return this
     *
     * @throws IllegalArgumentException if the maxReadKB value is less than 0
     */
    public QueryRequest setMaxReadKB(int maxReadKB) {
        if (maxReadKB < 0) {
            throw new IllegalArgumentException("maxReadKB must be >= 0");
        }
        this.maxReadKB = maxReadKB;
        return this;
    }

    /**
     * Returns the limit on the total data written during this operation, in
     * KB. If not set by the application this value will be 0 which means no
     * application-defined limit.
     *
     * @return the limit, or 0 if not set
     */
    public int getMaxWriteKB() {
        return maxWriteKB;
    }

    /**
     * Sets the limit on the total data written during this operation, in KB.
     * This limit is independent of write units consumed by the operation.
     *
     * @param maxWriteKB the limit in terms of number of KB written during this
     * operation.
     *
     * @return this
     *
     * @throws IllegalArgumentException if the maxWriteKB value is less than 0
     */
    public QueryRequest setMaxWriteKB(int maxWriteKB) {
        if (maxWriteKB < 0) {
            throw new IllegalArgumentException("maxWriteKB must be >= 0");
        }
        this.maxWriteKB = maxWriteKB;
        return this;
    }

    /**
     * Sets the maximum number of memory bytes that may be consumed by the
     * statement at the driver for operations such as duplicate elimination
     * (which may be required due to the use of an index on an array or map)
     * and sorting. Such operations may consume a lot of memory as they need
     * to cache the full result set or a large subset of it at the client
     * memory. If the maximum amount of memory is exceeded, a exception will
     * be throw.
     * <p>
     * The default value is 1GB.
     *
     * @param maxBytes the amount of memory to use, in bytes
     *
     * @return this
     */
    public QueryRequest setMaxMemoryConsumption(long maxBytes) {
        if (maxBytes < 0) {
            throw new IllegalArgumentException("maxBytes must be >= 0");
        }
        maxMemoryConsumption = maxBytes;
        return this;
    }

    /**
     * Returns the maximum number of memory bytes that may be consumed by the
     * statement at the driver for operations such as duplicate
     * elimination (which may be required due to the use of an index on an
     * array or map) and sorting (sorting by distance when a query contains
     * a geo_near() function). Such operations may consume a lot of memory
     * as they need to cache the full result set at the client memory.
     * <p>
     * The default value is 1GB.
     *
     * @return the maximum number of memory bytes
     */
    public long getMaxMemoryConsumption() {
        return maxMemoryConsumption;
    }

    /**
     * @hidden
     * On-premises only.
     *
     * Sets the maximum number of memory bytes that may be consumed by an
     * individual server node while servicing a query request.
     *
     * @param maxBytes the value to use in bytes
     *
     * @return this
     */
    public QueryRequest setMaxServerMemoryConsumption(long maxBytes) {
        if (maxBytes < 0) {
            throw new IllegalArgumentException("maxBytes must be >= 0");
        }
        maxServerMemoryConsumption = maxBytes;
        return this;
    }

    /**
     * @hidden
     * @return max server memory consumption
     */
    public long getMaxServerMemoryConsumption() {
        return maxServerMemoryConsumption;
    }

    /**
     * Returns the {@link MathContext} used for {@link BigDecimal} operations.
     * {@link MathContext#DECIMAL32} is used by default.
     *
     * @return the MathContext to use for the query
     */
    public MathContext getMathContext() {
        return mathContext;
    }

    /**
     * Sets the {@link MathContext} used for {@link BigDecimal} operations.
     * {@link MathContext#DECIMAL32} is used by default.
     *
     * @param mathContext the MathContext to use for the query
     * @return this
     */
    public QueryRequest setMathContext(MathContext mathContext) {

        if (mathContext == null) {
            throw new IllegalArgumentException("mathContext can not be null");
        }
        this.mathContext = mathContext;
        return this;
    }

    /**
     * Returns the query statement
     *
     * @return the statement, or null if it has not been set
     */
    public String getStatement() {
        return statement;
    }

    /**
     * Sets the query statement.
     *
     * @param statement the query statement
     *
     * @return this
     */
    public QueryRequest setStatement(String statement) {

        if (statement != null && preparedStatement != null &&
            !statement.equals(preparedStatement.getSQLText())) {
            throw new IllegalArgumentException(
                "The query text is not equal to the prepared one");
        }

        this.statement = statement;
        return this;
    }

    /**
     * Returns the prepared query statement
     *
     * @return the statement, or null if it has not been set
     */
    public PreparedStatement getPreparedStatement() {
        return preparedStatement;
    }

    /**
     * Sets the prepared query statement.
     *
     * @param preparedStatement the prepared query statement
     *
     * @return this
     */
    public QueryRequest setPreparedStatement(
        PreparedStatement preparedStatement) {

        if (statement != null && preparedStatement != null &&
            !statement.equals(preparedStatement.getSQLText())) {
            throw new IllegalArgumentException(
                "The query text is not equal to the prepared one");
        }

        this.preparedStatement = preparedStatement;
        return this;
    }

    /**
     * A convenience method to set the prepared query statement
     * from a PrepareResult
     *
     * @param prepareResult the result of a prepare request
     *
     * @return this
     */
    public QueryRequest setPreparedStatement(PrepareResult prepareResult) {

        this.preparedStatement = prepareResult.getPreparedStatement();
        return this;
    }

    /**
     * Returns the continuation key if set
     *
     * @return the key
     * @deprecated
     */
    @Deprecated
    public byte[] getContinuationKey() {
        return continuationKey;
    }

    /**
     * Sets the continuation key. This is used to continue an operation
     * that returned this key in its {@link QueryResult}.
     *
     * @param continuationKey the key which should have been obtained from
     * {@link QueryResult#getContinuationKey}
     *
     * @return this;
     * @deprecated There is no reason to use this method anymore, because
     * setting the continuation key is now done internally.
     */
    @Deprecated
    public QueryRequest setContinuationKey(byte[] continuationKey) {
        return setContKey(continuationKey);
    }

    /**
     * @hidden
     * @return the continuation key
     */
    public byte[] getContKey() {
        return continuationKey;
    }

    /**
     * @hidden
     * @param continuationKey the key
     * @return this
     */
    public QueryRequest setContKey(byte[] continuationKey) {

        this.continuationKey = continuationKey;

        if (driver != null && !isInternal && continuationKey == null) {
            driver.close();
            driver = null;
        }

        return this;
    }

    /**
     * Returns true if the query execution is finished, i.e., there are no
     * more query results to be generated. Otherwise false.
     *
     * @return whether the query is execution is finished or not
     */
    public boolean isDone() {
        return continuationKey == null;
    }

    /**
     * Terminates the query execution and releases any memory consumed by the
     * query at the driver. An application should use this method if it wishes
     * to terminate query execution before retrieving all of the query results.
     */
    @Override
    public void close() {
        setContinuationKey(null);
    }

    /**
     * Sets the {@link Consistency} to use for the operation
     *
     * @param consistency the Consistency
     *
     * @return this
     */
    public QueryRequest setConsistency(Consistency consistency) {
        this.consistency = consistency;
        return this;
    }

    /**
     * Sets the durability to use for the operation.
     * On-premises only. This setting only applies if the query modifies
     * a row using an INSERT, UPSERT, or DELETE statement. If the query is
     * read-only it is ignored.
     *
     * @param durability the durability value. Set to null for
     * the default durability setting on the server.
     *
     * @return this
     *
     * @since 5.4.0
     */
    public QueryRequest setDurability(Durability durability) {
        setDurabilityInternal(durability);
        return this;
    }

    /**
     * Returns the consistency set for this request, or null if not set.
     *
     * @return the consistency
     */
    public Consistency getConsistency() {
        return consistency;
    }

    /**
     * Sets the request timeout value, in milliseconds. This overrides any
     * default value set with {@link NoSQLHandleConfig#setRequestTimeout}.
     * The value must be positive.
     *
     * @param timeoutMs the timeout value, in milliseconds
     *
     * @return this
     *
     * @throws IllegalArgumentException if the timeout value is less than
     * or equal to 0
     */
    public QueryRequest setTimeout(int timeoutMs) {
        super.setTimeoutInternal(timeoutMs);
        return this;
    }

    /**
     * Sets the optional namespace.
     * On-premises only.
     *
     * This overrides any default value set with
     * {@link NoSQLHandleConfig#setDefaultNamespace}.
     * Note: if a namespace is specified in the table name in the SQL statement
     * (using the namespace:tablename format), that value will override this
     * setting.
     *
     * @param namespace the namespace to use for the operation
     *
     * @return this
     *
     * @since 5.4.10
     */
    public QueryRequest setNamespace(String namespace) {
        super.setNamespaceInternal(namespace);
        return this;
    }

    /**
     * Returns the timeout to use for the operation, in milliseconds. A value
     * of 0 indicates that the timeout has not been set.
     *
     * @return the value
     */
    public int getTimeout() {
        return super.getTimeoutInternal();
    }

    /**
     * @hidden
     */
    @Override
    public Serializer createSerializer(SerializerFactory factory) {
        return factory.createQuerySerializer();
    }

    /**
     * @hidden
     */
    @Override
    public Serializer createDeserializer(SerializerFactory factory) {
        return factory.createQueryDeserializer();
    }

    @Override
    public String getTypeName() {
        return "Query";
    }

    /**
     * @hidden
     *
     * Return consistency if non-null. If null, return the default
     * Consistency from the config object
     */
    @Override
    public Request setDefaults(NoSQLHandleConfig config) {
        super.setDefaults(config);

        if (consistency == null) {
            consistency = config.getDefaultConsistency();
        }
        return this;
    }

    /**
     * @hidden
     */
    @Override
    public void validate() {
        if (statement == null && preparedStatement == null) {
            throw new IllegalArgumentException(
                "Either statement or prepared statement should be set");
        }
    }

    /**
     * @hidden
     */
    @Override
    public String getTableName() {
        if (preparedStatement == null) {
            return null;
        }
        return preparedStatement.getTableName();
    }

    /**
     * @hidden
     */
    @Override
    public boolean shouldRetry() {
        return false;
    }

    /**
     * @hidden
     */
    public void setInTestMode(boolean v) {
        inTestMode = v;
    }

    /**
     * @hidden
     */
    public boolean inTestMode() {
        return inTestMode;
    }
}<|MERGE_RESOLUTION|>--- conflicted
+++ resolved
@@ -128,14 +128,11 @@
      */
     private int shardId = -1;
 
-<<<<<<< HEAD
+    private boolean inTestMode;
+
     /**
      * Default constructor for QueryRequest
      */
-=======
-    private boolean inTestMode;
-
->>>>>>> b65ff615
     public QueryRequest() {
     }
 
