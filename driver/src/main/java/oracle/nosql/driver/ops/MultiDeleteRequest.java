--- conflicted
+++ resolved
@@ -203,11 +203,8 @@
      * the default durability setting on the kvstore server.
      *
      * @return this
-<<<<<<< HEAD
-=======
      *
      * @since 5.3.0
->>>>>>> 92f16eea
      */
     public MultiDeleteRequest setDurability(Durability durability) {
         setDurabilityInternal(durability);
