/*-
 * Copyright (c) 2011, 2022 Oracle and/or its affiliates. All rights reserved.
 *
 * Licensed under the Universal Permissive License v 1.0 as shown at
 *  https://oss.oracle.com/licenses/upl/
 */

package oracle.nosql.driver.ops;

import java.util.ArrayList;
import java.util.List;

import oracle.nosql.driver.BatchOperationNumberLimitException;
import oracle.nosql.driver.Durability;
import oracle.nosql.driver.NoSQLHandle;
import oracle.nosql.driver.NoSQLHandleConfig;
import oracle.nosql.driver.iam.SignatureProvider;
import oracle.nosql.driver.ops.serde.Serializer;
import oracle.nosql.driver.ops.serde.SerializerFactory;

/**
 * Represents the input to a {@link NoSQLHandle#writeMultiple} operation.
 *
 * This request can be used to perform a sequence of {@link PutRequest} or
 * {@link DeleteRequest} operations associated with a table that share the same
 * <em>shard key</em> portion of their primary keys, the WriteMultiple
 * operation as whole is atomic. It is an efficient way to atomically modify
 * multiple related rows.
 * <p>
 * On a successful operation {@link WriteMultipleResult#getSuccess} returns
 * true. The execution result of each operations can be retrieved using
 * {@link WriteMultipleResult#getResults}.
 * <p>
 * If the WriteMultiple operation is aborted because of the failure of an
 * operation with abortIfUnsuccessful set to true, then
 * {@link WriteMultipleResult#getSuccess} return false, the index of failed
 * operation can be accessed using
 * {@link WriteMultipleResult#getFailedOperationIndex}, and the execution
 * result of failed operation can be accessed using
 * {@link WriteMultipleResult#getFailedOperationResult()}.
 * @see NoSQLHandle#writeMultiple
 */
public class WriteMultipleRequest extends DurableRequest {

    /* The list of requests */
    private final List<OperationRequest> operations;

    /**
     * Constructs an empty request
     */
    public WriteMultipleRequest() {
        operations = new ArrayList<OperationRequest>();
    }

    /**
     * Adds a Request to the operation list.
     *
     * @param request the Request to add, either {@link PutRequest} or
     * {@link DeleteRequest}.
     *
     * @param abortIfUnsuccessful is true if this operation should cause the
     * entire WriteMultiple operation to abort when this operation fails.
     *
     * @return this
     *
     * @throws BatchOperationNumberLimitException if the number of
     * requests exceeds the limit, or IllegalArgumentException if the request
     * is neither a {@link PutRequest} or {@link DeleteRequest}. or any invalid
     * state of the Request.
     */
    public WriteMultipleRequest add(Request request,
                                    boolean abortIfUnsuccessful) {
        addRequest(request, abortIfUnsuccessful);
        return this;
    }

    /**
     * Cloud service only.
     * <p>
     * Sets the name or id of a compartment to be used for this operation.
     * <p>
     * The compartment may be specified as either a name (or path for nested
     * compartments) or as an id (OCID). A name (vs id) can only
     * be used when authenticated using a specific user identity. It is
     * <b>not</b> available if authenticated as an Instance Principal which can
     * be done when calling the service from a compute instance in the Oracle
     * Cloud Infrastructure.  See {@link
     * SignatureProvider#createWithInstancePrincipal}
     *
     * @param compartment the name or id. If using a nested compartment,
     * specify the full compartment path
     * <code>compartmentA.compartmentB</code>, but exclude the name of the
     * root compartment (tenant).
     *
     * @return this
     */
    public WriteMultipleRequest setCompartment(String compartment) {
        super.setCompartmentInternal(compartment);
        return this;
    }

    /**
     * Returns the timeout to use for the operation, in milliseconds. A value
     * of 0 indicates that the timeout has not been set.
     *
     * @return the value
     */
    public int getTimeout() {
        return super.getTimeoutInternal();
    }

    /**
     * Returns the number of Requests.
     *
     * @return the number of Requests
     */
    public int getNumOperations() {
        return operations.size();
    }

    /**
     * Returns the Request at the given position, it may be either a
     * {@link PutRequest} or a {@link DeleteRequest} object.
     *
     * @param index the position of Request to get
     *
     * @return the Request at the given position
     *
     * @throws IndexOutOfBoundsException if the position is negative or
     * greater or equal to the number of Requests.
     */
    public Request getRequest(int index) {
        return operations.get(index).getRequest();
    }

    /**
     * Sets the request timeout value, in milliseconds. This overrides any
     * default value set in {@link NoSQLHandleConfig}. The value must be
     * positive.
     *
     * @param timeoutMs the timeout value, in milliseconds
     *
     * @return this
     *
     * @throws IllegalArgumentException if the timeout value is less than
     * or equal to 0
     */
    public WriteMultipleRequest setTimeout(int timeoutMs) {
        super.setTimeoutInternal(timeoutMs);
        return this;
    }

    /**
     * Removes all of the operations from the WriteMultiple request.
     */
    public void clear() {
        super.setTableNameInternal(null);
        operations.clear();
    }

    /**
     * Sets the durability to use for the operation.
     * on-prem only.
     *
     * @param durability the durability value. Set to null for
     * the default durability setting on the kvstore server.
     *
     * @return this
<<<<<<< HEAD
=======
     *
     * @since 5.3.0
>>>>>>> e2e88745
     */
    public WriteMultipleRequest setDurability(Durability durability) {
        setDurabilityInternal(durability);
        return this;
    }

    /**
     * @hidden
     * @param factory the factory
     * @return the Serializer
     */
    @Override
    public Serializer createSerializer(SerializerFactory factory) {
        return factory.createWriteMultipleSerializer();
    }

    /**
     * @hidden
     * @param factory the factory
     * @return the Deserializer
     */
    @Override
    public Serializer createDeserializer(SerializerFactory factory) {
        return factory.createWriteMultipleDeserializer();
    }

    @Override
    public String getTypeName() {
        return "WriteMultiple";
    }

    /**
     * @hidden
     */
    @Override
    public void validate() {
        if (operations.isEmpty()) {
            throw new IllegalArgumentException("The requests list is empty");
        }
    }

    /**
     * Adds an operation to the list, do validation check before adding it.
     */
    private void addRequest(Request request, boolean abortIfUnsuccessful) {

        if (!(request instanceof PutRequest) &&
            !(request instanceof DeleteRequest)) {
            throw new IllegalArgumentException("Invalid request, only " +
                "PutRequest or DeleteRequest is allowed to add: " + request);
        }

        WriteRequest wrReq = (WriteRequest)request;
        if (tableName == null) {
            tableName = wrReq.getTableName();
        } else {
            if (!wrReq.getTableName().equalsIgnoreCase(tableName)) {
                throw new IllegalArgumentException("The tableName used for " +
                    "the operation is different from that of others: " +
                    tableName);
            }
        }

        request.validate();
        operations.add(new OperationRequest(wrReq, abortIfUnsuccessful));
    }

    /**
     * @hidden
     * Internal use only
     *
     * Returns the request lists
     * @return the operations
     */
    public List<OperationRequest> getOperations() {
        return operations;
    }

    /**
     * @hidden
     */
    @Override
    public boolean doesReads() {
        int numops = operations.size();
        for (int x=0; x<numops; x++) {
            Request r = operations.get(x).getRequest();
            if (r.doesReads()) {
                return true;
            }
        }
        return false;
    }

    /**
     * @hidden
     */
    @Override
    public boolean doesWrites() {
        return true;
    }

    /**
     * @hidden
     * Internal use only
     *
     * A wrapper of WriteRequest that contains an additional flag
     * abortIfUnsuccessful.
     */
    public static class OperationRequest {
        private final boolean abortIfUnsuccessful;
        private final WriteRequest request;

        OperationRequest(WriteRequest request, boolean abortIfUnsuccessful) {
            this.request = request;
            this.abortIfUnsuccessful = abortIfUnsuccessful;
        }

        public boolean isAbortIfUnsuccessful() {
            return abortIfUnsuccessful;
        }

        public WriteRequest getRequest() {
            return request;
        }
    }

    /**
     * @hidden
     */
    @Override
    public boolean shouldRetry() {
        return false;
    }
}<|MERGE_RESOLUTION|>--- conflicted
+++ resolved
@@ -166,11 +166,8 @@
      * the default durability setting on the kvstore server.
      *
      * @return this
-<<<<<<< HEAD
-=======
      *
      * @since 5.3.0
->>>>>>> e2e88745
      */
     public WriteMultipleRequest setDurability(Durability durability) {
         setDurabilityInternal(durability);
