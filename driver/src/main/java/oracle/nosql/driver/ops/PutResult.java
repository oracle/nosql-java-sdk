/*-
 * Copyright (c) 2011, 2022 Oracle and/or its affiliates. All rights reserved.
 *
 * Licensed under the Universal Permissive License v 1.0 as shown at
 *  https://oss.oracle.com/licenses/upl/
 */

package oracle.nosql.driver.ops;

import oracle.nosql.driver.NoSQLHandle;
import oracle.nosql.driver.Version;
import oracle.nosql.driver.values.FieldValue;
import oracle.nosql.driver.values.MapValue;

/**
 * Represents the result of a {@link NoSQLHandle#put} operation.
 * <p>
 * On a successful operation the value returned by {@link #getVersion} is
 * non-null. On failure that value is null. Information about the
 * existing row on failure may be available using
 * {@link #getExistingValue} and.{@link #getExistingVersion}, depending on the
 * use of {@link PutRequest#setReturnRow} and whether the put had an option set
 * using {@link PutRequest#setOption}.
 * @see NoSQLHandle#put
 */
public class PutResult extends WriteResult {
    private Version version;
    private FieldValue generatedValue;

    /**
     * Returns the {@link Version} of the new row if the operation was
     * successful. If the operation failed null is returned.
     *
     * @return the {@link Version} on success, null on failure
     */
    public Version getVersion() {
        return version;
    }

    /**
     * @hidden
     * @param version the version
     * @return this
     */
    public PutResult setVersion(Version version) {
        this.version = version;
        return this;
    }

    /**
     * Returns the existing row {@link Version} if available. This value will
     * only be available if the conditional put operation failed and the request
     * specified that return information be returned using
     * {@link PutRequest#setReturnRow}.
     *
     * @return the Version
     */
    public Version getExistingVersion() {
        return super.getExistingVersionInternal();
    }

    /**
     * Returns the existing row value if available. This value will
     * only be available if the conditional put operation failed and the request
     * specified that return information be returned using
     * {@link PutRequest#setReturnRow}.
     *
     * @return the value
     */
    public MapValue getExistingValue() {
        return super.getExistingValueInternal();
    }

    /**
     * Returns the existing modification time if available. This value will
     * only be available if the conditional put operation failed and the request
     * specified that return information be returned using
     * {@link PutRequest#setReturnRow}.
     *
     * @return the existing modification time in milliseconds since Jan 1, 1970
<<<<<<< HEAD
=======
     *
     * @since 5.3.0
>>>>>>> e2e88745
     */
    public long getExistingModificationTime() {
        return super.getExistingModificationTimeInternal();
    }

    /* from Result */

    /**
     * Returns the read throughput consumed by this operation, in KBytes.
     * This is the actual amount of data read by the operation. The number
     * of read units consumed is returned by {@link #getReadUnits} which may
     * be a larger number because this was an update operation.
     *
     * @return the read KBytes consumed
     */
    public int getReadKB() {
        return super.getReadKBInternal();
    }

    /**
     * Returns the write throughput consumed by this operation, in KBytes.
     *
     * @return the write KBytes consumed
     */
    public int getWriteKB() {
        return super.getWriteKBInternal();
    }

    /**
     * Returns the read throughput consumed by this operation, in read units.
     * This number may be larger than that returned by {@link #getReadKB}
     * because it was an update operation.
     *
     * @return the read units consumed
     */
    public int getReadUnits() {
        return super.getReadUnitsInternal();
    }

    /**
     * Returns the write throughput consumed by this operation, in write
     * units.
     *
     * @return the write units consumed
     */
    public int getWriteUnits() {
        return super.getWriteUnitsInternal();
    }

    /**
     * Returns the value generated if the operation created a new value. This
     * can happen if the table contains an identity column or string column
     * declared as a generated UUID. If the table has no such columns this
     * value is null. If a value was generated for the operation, it is
     * non-null.
     *
     * @return the generated value
     *
     * @since 5.0.1
     */
    public FieldValue getGeneratedValue() {
        return generatedValue;
    }

    /**
     * @hidden
     * @param value the value
     * @return this
     */
    public PutResult setGeneratedValue(FieldValue value) {
        this.generatedValue = value;
        return this;
    }

    @Override
    public String toString() {
        return (version != null) ? version.toString() : "null Version";
    }
}<|MERGE_RESOLUTION|>--- conflicted
+++ resolved
@@ -78,11 +78,8 @@
      * {@link PutRequest#setReturnRow}.
      *
      * @return the existing modification time in milliseconds since Jan 1, 1970
-<<<<<<< HEAD
-=======
      *
      * @since 5.3.0
->>>>>>> e2e88745
      */
     public long getExistingModificationTime() {
         return super.getExistingModificationTimeInternal();
