--- conflicted
+++ resolved
@@ -3,11 +3,7 @@
   <modelVersion>4.0.0</modelVersion>
 
   <groupId>com.oracle.nosql.sdk</groupId>
-<<<<<<< HEAD
-  <version>5.3.2-SNAPSHOT</version>
-=======
   <version>5.3.2</version>
->>>>>>> 4a618a15
   <artifactId>nosql-java-sdk-examples</artifactId>
   <name>Oracle NoSQL Database Java Examples</name>
   <description>Java examples for Oracle NoSQL Database</description>
@@ -29,11 +25,7 @@
     <dependency>
       <groupId>com.oracle.nosql.sdk</groupId>
       <artifactId>nosqldriver</artifactId>
-<<<<<<< HEAD
-      <version>5.3.2-SNAPSHOT</version>
-=======
       <version>5.3.2</version>
->>>>>>> 4a618a15
     </dependency>
   </dependencies>
 
