--- conflicted
+++ resolved
@@ -6,11 +6,7 @@
 
   <groupId>com.oracle.nosql.sdk</groupId>
   <artifactId>nosql-java-sdk</artifactId>
-<<<<<<< HEAD
-  <version>5.4.17cezar</version>
-=======
   <version>5.4.18-SNAPSHOT</version>
->>>>>>> 8aafcb67
   <packaging>pom</packaging>
   <name>Oracle NoSQL SDK</name>
   <description>
@@ -36,56 +32,10 @@
     <url>https://github.com/oracle/nosql-java-sdk</url>
   </scm>
 
-    <properties>
-        <maven.deploy.skip>true</maven.deploy.skip>
-        <maven.install.skip>true</maven.install.skip>
-        <maven.compiler.source>17</maven.compiler.source>
-        <maven.compiler.target>17</maven.compiler.target>
-    </properties>
-  <dependencies>
-    <dependency>
-      <groupId>io.netty</groupId>
-      <artifactId>netty-transport</artifactId>
-      <version>4.1.114.Final</version>
-      <scope>compile</scope>
-    </dependency>
-    <dependency>
-      <groupId>org.testng</groupId>
-      <artifactId>testng</artifactId>
-      <version>RELEASE</version>
-      <scope>test</scope>
-    </dependency>
-    <dependency>
-      <groupId>org.testng</groupId>
-      <artifactId>testng</artifactId>
-      <version>7.10.2</version>
-      <scope>test</scope>
-    </dependency>
-    <dependency>
-      <groupId>io.netty</groupId>
-      <artifactId>netty-codec-http</artifactId>
-      <version>4.1.112.Final</version>
-      <scope>compile</scope>
-    </dependency>
-    <dependency>
-      <groupId>io.netty</groupId>
-      <artifactId>netty-handler-proxy</artifactId>
-      <version>4.1.112.Final</version>
-      <scope>compile</scope>
-    </dependency>
-    <dependency>
-      <groupId>junit</groupId>
-      <artifactId>junit</artifactId>
-      <version>4.13.2</version>
-      <scope>test</scope>
-    </dependency>
-    <dependency>
-      <groupId>com.fasterxml.jackson.core</groupId>
-      <artifactId>jackson-core</artifactId>
-      <version>2.17.2</version>
-      <scope>compile</scope>
-    </dependency>
-  </dependencies>
+  <properties>
+    <maven.deploy.skip>true</maven.deploy.skip>
+    <maven.install.skip>true</maven.install.skip>
+  </properties>
 
   <modules>
     <module>driver</module>
