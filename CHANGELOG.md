--- conflicted
+++ resolved
@@ -4,17 +4,15 @@
 
 ## Unreleased
 
-<<<<<<< HEAD
 ## Changed
 - Support for new, flexible wire protocol (V4).
-=======
+
 ### Added
 - added new method in NoSQLHandle queryIterable to return the results of a
 query in an iterable/iterator format. The returned QueryIterableResult should
 be used in a try-with-resources statement to ensure proper closing of
 resources.
 - updated NoSQLHandle interface to extend AutoClosable
->>>>>>> b3832977
 
 ## [5.3.2] 2022-03-21
 
