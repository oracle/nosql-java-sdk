--- conflicted
+++ resolved
@@ -1,21 +1,5 @@
 # Change Log
 All notable changes to this project will be documented in this file.
-<<<<<<< HEAD
-
-## [Unreleased]
-
-### Added
-- Cloud only: Support for AutoScaling tables in TableLimits
-- Row modification time made available in GetResult
-- Existing row modification time made available in PutResult and DeleteResult when operation fails and previous value is requested
-- On-Prem only: Support for setting Durability in write operations (put/delete/writeMultiple/multiDelete)
-
-### Changed
-- Internally, the SDK now detects the serial version of the server it's connected to, and adjusts its capabilities to match. If the server is an older version, and some features may not be available, client apps may get a one-time log message (at INFO level) with text like "The requested feature is not supported by the connected server".
-
-
-=======
->>>>>>> 92f16eea
 The format is based on [Keep a Changelog](http://keepachangelog.com/).
 
 ## [Unreleased]
