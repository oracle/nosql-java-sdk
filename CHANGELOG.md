# Change Log
All notable changes to this project will be documented in this file.
The format is based on [Keep a Changelog](http://keepachangelog.com/).

## [Unreleased]

<<<<<<< HEAD
### Changed
- Allow a space in addition to a "T" to separate date and time in String
 TimestampValue format
- Code cleanup, removing unused/obsolete code and tests
=======
### Added
- On-premises only: added support for setting namespace on a per-request basis

### Fixed
- Internal: changed to use nanoTime() instead of currentTimeMillis() to avoid
 possible issue if system clock rolls backwards
- Additional internal per-request-iteration timeout corrections
>>>>>>> f9f70f27

## [5.4.9] 2023-02-14

### Added
- On-premises only: added support for default namespace in NoSQLHandleConfig

### Changed
- Updated javadoc for QueryRequest try-with-resources

### Fixed
- Fixed timeout value sent to server on internal retries

## [5.4.8] 2023-01-05

### Fixed
- Cloud only: Fixed an issue where a long running application using SignatureProvider
 with instance principal may encounter NotAuthenticated error after several minutes even
 if authentication succeeds for the first requests.

### Changed
- Updated copyrights to 2023
- Update netty dependency to 4.1.86.Final

## [5.4.7] 2022-12-06

Note: there are no 5.4 releases before 5.4.7

### Added
- Support for new, flexible wire protocol (V4) has been added. The previous protocol
is still supported for communication with servers that do not yet support V4. The
version negotation is internal and automatic; however, use of V4 features will fail
at runtime when attempted with an older server. Failure may be an empty or
undefined result or an exception if the request cannot be serviced at all. The following
new features or interfaces depend on the new protocol version
 - added set/getDurability to QueryRequest for queries that modify data
 - added pagination information to TableUsageResult and TableUsageRequest
 - added shard percent usage information to TableUsageResult
 - added IndexInfo.getFieldTypes to return the type information on an index on a JSON
field
 - added the ability to ask for and receive the schema of a query using
     * PrepareRequest.setGetQuerySchema
     * PreparedStatement.getQuerySchema
 - Cloud only: added use of ETags, DefinedTags and FreeFormTags in TableRequest and TableResult
 - Cloud only: Updated OCI regions (SGU, IFP)

### Changed
- Consistency is now a class and no longer a simple enumeration. Applications must
be recompiled but source compatibility is maintained for all but the more complex
use of an enumeration
- Made one private serializer class public to allow for improved internal testing.
- MapValue now implements Iterable

## [5.3.7] 2022-10-18

### Changed
- Allow application to retry a QueryRequest if it gets a timeout exception and the query only does reads
- Cloud only: Updated OCI regions (ORD, BGY, TIW, MXP, DUS, DTM, ORK, SNN)
- Update netty dependency to 4.1.82.Final

### Fixed
- Cloud only: Fixed an issue where a long running application using SignatureProvider
 with resource principal may encounter NotAuthenticated error after several minutes even
 if authentication succeeds for the first requests.

## [5.3.6] 2022-08-23

### Added
- Added support for parent/child tables usage in WriteMultiple requests.

## [5.3.5] 2022-07-20

### Added
- Made one private serializer class public to allow for improved internal testing.

## [5.3.4] 2022-06-16

NOTE: there was briefly a 5.3.3 release available on GitHub. This release is functionally
identical. It just adds license files to the jar artifacts

### Added
- added new method in NoSQLHandle queryIterable to return the results of a
query in an iterable/iterator format. The returned QueryIterableResult should
be used in a try-with-resources statement to ensure proper closing of
resources.
- updated NoSQLHandle and QueryRequest interfaces to extend AutoClosable
- added Version.createVersion(byte[]) to allow creation of a Version object from a
query that returns row_version() as a BinaryValue. The Version can be used for
conditional put and delete operations
- added support for setting an extension to the User Agent http header by
setting the ExtensionUserAgent property on NoSQLHandlerConfig.
- Cloud only: Added OCI regions: CDG (Paris), MAD (Madrid), QRO (Queretaro)

## [5.3.2] 2022-03-21

### Added
- new methods in NoSQLHandleConfig to control keeping a minimum number of connections alive in the connection pool
 - get/setConnectionPoolMinSize
- Added new methods in NoSQLHandleConfig to control the SSL handshake timeout,
default 3000 milliseconds.
  - get/setSslHandshakeTimeout

### Deprecated
- several methods in NoSQLHandleConfig are deprecated as they have no effect on the new connection pool implementation. The methods remain, temporarily, but they do not control the pool and have no effect
 - get/setConnectionPoolSize
 - get/setPoolMaxPending

### Changed
- there is a new connection pool implementation to simplify management of connections by reducing the need for configuration. The new pool will create new connections on demand, with no maximum.  It will also remove them to the configured minimum (default 0) after a period of inactivity
- the new connection pool will send periodic keep-alive style HTTP requests to maintain activity level. These requests are only sent if a minimum size is configured using NoSQLHandleConfig.setConnectionPoolMinSize. This mechanism is mostly useful in the cloud service because the server side will close idle connections. Creating new connections requires a new SSL handshake and can add latency to requests after idle time.

### Fixed
- Cloud only: Fixed an issue that a request may have unexpected latency when
authenticated with instance/resource principal due to security token refresh.

## [5.3.1] 2022-02-17

See also sections on 5.2.30 and 5.2.31 as they were not released publicly. The last public release was 5.2.29.

### Added
- Cloud only: Support for On-Demand tables in TableLimits
- Row modification time made available in GetResult
- Existing row modification time made available in PutResult and DeleteResult when operation fails and previous value is requested
- On-Prem only: Support for setting Durability in write operations (put/delete/writeMultiple/multiDelete)

### Changed
- Internally, the SDK now detects the serial version of the server it's connected to, and adjusts its capabilities to match. If the server is an older version, and some features may not be available, client apps may get a one-time log message (at INFO level) with text like "The requested feature is not supported by the connected server".


## [5.2.31] 2022-01-28

Oracle internal use release

### Changed
- Updated copyrights to 2022
- Internal changes to handling of channel (connection) acquisition, including
addition of retries, within the request timeout period.
- Enhanced logging of timeout and connection-related exceptions

### Fixed
- Cloud only: Updated internal rate limiter processing to work
properly with Instance Principals

## [5.2.30] 2022-01-21

Oracle internal use release

### Changed
- Cloud only: Updated OCI regions

### Added
- Added client statistics. Users can enable internal driver statistics by
using system property -Dcom.oracle.nosql.sdk.nosqldriver.stats.profile=
[none|regular|more|all] or by using the NoSQLHandleConfig.setStatsProfile() api.
- Added StatsControl interface as well as methods to control stats in
NoSQLHandleConfig and NoSQLHandle.
- Added to NoSQLHandleConfig:
 - get/setStatsInterval
 - get/setStatsProfile
 - get/setStatsPrettyPrint
 - getStatsHandler
- Added to NoSQLHandle:
 - getStatsControl

## [5.2.29] 2021-11-18

NOTE: version number 5.2.28 has been skipped

### Fixed
- Fixed NoSQLHandleConfig.getLibraryVersion(), which has been returning null
for a few releases.
- Cloud only:
  - Updated OCI regions
  - Fixed an issue using instance principal in OC2 realm. A SignatureProvider created
  with an instance principal might fail to obtain a security token from IAM and get
  "400 Bad Request" without any additional message.
- Fixed default logging so that its level can be better affected by a logging
configuration file

### Changed

The default networking configuration has changed to better scale without user
configuration and to work better with the underlying implementation.

- The default number of threads used for network traffic has changed from 2 to the
number of CPUs available * 2. This also affects the behavior of
NoSQLHandleConfig.setNumThreads() and NoSQLHandleConfig.getNumThreads()
- The default number of connections in the pool has changed from 2 to the
number of CPUs available * 2. This also affects the behavior of
NoSQLHandleConfig.setConnectionPoolSize() and
NoSQLHandleConfig.getConnectionPoolSize()
- The default number of pending calls to acquire a connection in the pool has
changed from 6 to 3. This also affects the behavior of
NoSQLHandleConfig.setPoolMaxPending() and NoSQLHandleConfig.getPoolMaxPending().
- Update netty dependency to 4.1.68.Final
- Update Jackson dependency to 2.12.4

## [5.2.27] - 2021-05-13

### Added
- Cloud only:
  - Added new SignatureProvider constructors to allow use of an instance principal with delegation token in a file for authorization and authentication.
    - SignatureProvider.createInstancePrincipalForDelegation(File delegationTokenFile)
    - SignatureProvider.createInstancePrincipalForDelegation(String iamAuthUri, Region region, File delegationTokenFile, Logger logger)
- Added methods on FieldValue for convenience checking of whether an instance is
of a given type, e.g. FieldValue.isInteger(), etc.

### Changed
- Cloud only:
  - Use SHA-256 to generate the fingerprint of instance principal certificate to
 request IAM security token.
 - The atomic value access methods in FieldValue such as getInt(), getLong(), etc will
 now succeed for all type conversions that do not lose information, doing implicit
 coercion. Previously they would throw ClassCastException if the FieldValue was not
 of the specific type.
 - Some methods that would throw NullPointerException for missing or
 invalid configurations now throw IllegalArgumentException. Related messages have
 been clarified.
 - Changed default duration of signature cache of SignatureProvider from 5 to 4 minutes
 - NoSQLHandle creation now performs SignatureProvider warm-up that will pre-create
 and cache the signature. Errors or delays occur during creating signature may
 result in handle creation failure that would not have happened in previous releases (cloud service only)

### Fixed
- Use correct netty constructor when using an HTTP proxy without a username or
password
- Fixed a problem where the cloud service might succeed when dropping a table
that does not exist without using "drop table if exists" when it should throw
TableNotFoundException
- Fixed javadoc for NoSQLHandleConfig.setTableRequestTimeout to remove incorrect statement
- Unhide NoSQLHandleConfig methods to deal with an HTTP proxy
 - setProxyHost
 - setProxyPort
 - setProxyUsername
 - setProxyPassword
- Cloud service only, instance principal issues:
  - Fixed an issue where the first request issued using instance principal may take
 longer than 5 seconds and throw RequestTimeoutException if handle uses the default
 request timeout.
  - Fixed a problem where SignatureProvider with instance principal may use expired
 security token issued by IAM to create signature, which causes InvalidAuthorizationException.

## [5.2.26] - 2021-02-09

### Changed
- Updated copyrights to 2021
- Updated versions of dependencies to latest releases
- Updated links to Oracle NoSQL Database generic documentation to point to
current documentation

### Fixed
- Description for the SDK in the pom file is now correct

## [5.2.25] - 2020-12-11

### Added
- Rate Limiting (cloud only):
  - New method NoSQLHandleConfig.setRateLimitingEnabled() to enable automatic internal rate limiting based on table read and write throughput limits.
  - If rate limiting is enabled:
    - NoSQLHandleConfig.setDefaultRateLimitingPercentage() can control how much of a table's full limits this client handle can consume (default = 100%).
    - Result classes now have a getRateLimitDelayedMs() method to return the amount of time an operation was delayed due to internal rate limiting.
  - Alternately, rate limiters can be supplied on a per-request basis.
  - For more information, see RateLimitingExample.java and the java docs for RateLimiterConfig.
- RetryStats: New object allows the application to see how much time and for what reasons an operation was internally retried.
  - For successful operations, retry stats can be retrieved using Result.getRetryStats().
  - Otherwise, the original Request may have retry stats available via Request.getRetryStats() (for example, after an exception was thrown).
- Cloud only: New regions: ap-chiyoda-1, me-dubai-1, uk-cardiff-1 and sa-santiago-1
- Cloud only: Added new SignatureProvider constructors to allow use of an instance
principal with a delegation token for authorization and authentication:
 - SignatureProvider.createInstancePrincipalForDelegation()
 - BinaryValue constructor to create BinaryValue from a Base64-encoded string

### Fixed
- Ensure that TableLimits is always null in TableResult on-premise.
- Fixed a problem where SignatureProvider.getAuthorizationString may fail due to an IllegalStateException with error "Timer already cancelled".
- Add timezone offset to the string representation of a TimestampValue to properly conform to ISO 8601 format.
- Fixed request timeout in README.md quickstart example. 60s would cause
problems with some environments
- Cloud only. Fixed issue where a handle wouldn't fully close because of a lingering
thread, interfering with process exit

### Changed
- DefaultRetryHandler now uses incremental backoff mechanism (instead of fixed 1-second delay) and may be extended.
- Updated examples to use doTableRequest() instead of tableRequest() followed by waitForCompletion().

## [5.2.19] - 2020-09-17

### Added
- Added NoSQLHandleConfig.get/setMaxContentLength() to allow on-premise
configuration of a maximum request/response size. It defaults to 32MB.

### Fixed
- Added missing README.md file to release

## [5.2.17] - 2020-08-14

### Added
- Added NoSQLHandleConfig.setSSLProtocols() to allow the user to configure preferred SSL protocol
- Cloud only. Added the support in SignatureProvider to configure and pass region to NoSQLHandleConfig using new constructor of NoSQLHandleConfig(AuthorizationProvider):
  - SignatureProvider built with OCI standard config file is now able to read 'region' parameter from config file and pass to NoSQLHandleConfig implicitly
  - Added a new constructor SignatureProvider(String tenantId, String userId, String fingerprint, File privateKeyFile, char[] passphrase, Region region) to allow passing Region programmatically with user profile
  - Added two new builder methods SignatureProvider.createWithInstancePrincipal(Region region) and SignatureProvider.createWithInstancePrincipal(String iamAuthUri, Region region, Logger logger) to allow setting Region with instance principal
- Cloud only. Added new regions: AP_MELBOURNE_1, AP_OSAKA_1, ME_JEDDAH_1, EU_AMSTERDAM_1, CA_MONTREAL_1
- Added static JsonOptions object, PRETTY, for convenience
- Added generic group by and SELECT DISTINCT. These features will only work with servers that also support generic group by.
- Added a new class, JsonReader, to enable construction of multiple MapValue instances from a stream of JSON objects from a String, File, or InputStream
- Cloud only. Added support for authenticating via Resource Principal. This can be used in Oracle Cloud Functions to access NoSQL cloud service
  - Added two new builder methods SignatureProvider.createWithResourcePrincipal and SignatureProvider.createWithResourcePrincipal(Logger logger)
  - Added a new method SignatureProvider.getResourcePrincipalClaim(String key) to retrieve resource principal metadata with ResourcePrincipalClaimKeys such as compartment and tenancy OCID
- Added JsonOptions.setMaintainInsertionOrder() which, if set, will cause
MapValue  instances created from JSON to maintain the insertion order of fields
in the map so that iteration is predictable.

### Fixed
- Don't validate request sizes. On-premises only
- JsonOptions.setPrettyPrint(true) now works
- Request timeouts now operate correctly on milliseconds instead of rounding up to seconds
- Changed min/max implementation to make them deterministic
- TableUsageRequest: added validation check that endTime must be greater than
startTime if both of them are specified, throw IAE if endTime is smaller than
startTime.
- Fix a possible memory leak that could occur if an error was returned before
a request was sent.
- Fixed out of order parameters in PreparedStatement.copyStatement
- Deprecated the TableBusyException, which will no longer occur. It will be
removed in a future version.
- Fix another memory leak that could occur on the receive side when the response
was discarded due to unmatched request Id.
- Fixed a problem where the HTTP Host header was not being adding in all request
cases. This prevented use of an intermediate proxy such as Nginx, which validates headers. On-premises only.
- TableUsageRequest: added validation check that startTime, endTime and limit
must not be negative value.

## [5.2.11] - 2020-02-10

### Added
- OCI Native support for the cloud service
- Include support for IAM based security in the cloud service
- When using the cloud service tables are now created in compartments.  Compartments can be specified for tables in APIs and query statements. By default the compartment is the root compartment of the tenancy when authenticated as a specific user. The compartment name or id can be specified by default in NoSQLHandleConfig or specified in each Request object. The compartment name can also be used a prefix on a table name where table names are accepted and in queries, e.g. "mycompartment:mytable".

### Changed
- Deprecated use of TableResult.waitForState methods in favor of the simpler, not static, TableResult.waitForCompletion method.

### Removed
- Removed support for IDCS based security in the cloud service

## [5.1.15] - 2019-11-18

### Changed
- Enabled SSL hostname verification
- Reduced logging severityof bad http channels
- Bundle newer versions of netty and Jackson libraries

## [5.1.12] - 2019-08-20
### Fixed
- Modified MapValue and handling of GetResult and QueryResult to maintain declaration order for fields. For queries, this is the order in which they are selected. For rows it is the declaration order from the initial table creation.

### Changed
- Changed version numbering system to major.minor.patch, starting with 5.1.x
- Change default logging level to WARNING

### Added
- Added new constructor for NoSQLHandleConfig to take a string endpoint. It should be used in preference to the constructor that accepts a URL.
- Added PutRequest.setExactMatch() to allow the user to control whether an
exact schema match is required on a put. The default behavior is false.
- Support for complex, multi-shard queries:
  - Sorted/ordered multi-shard queries.
  - Multi-shard aggregation.
  - Geo-spatial queries such as geo_near().
- Support for Identity Columns:
  - Added PutRequest.get/setIdentityCacheSize() to allow a user to control the number of cached values are used for identity columns. The default value is set when the identity column is defined.
  - Added PutResult.getGeneratedValue() which will return a non-null value if an identity column value was generated by the operation. This is only relevant for tables with an identity column defined.
- Added a new, simpler TableResult.waitForCompletion() interface to wait for the completion of a TableRequest vs waiting for a specific state.
- Added NoSQLHandle.doTableRequest to encapsulate a TableRequest and waiting for
  its completion in a single, synchronous call.
- Added OperationNotSupportedException to handle operations that are specific to on-premises and cloud service environments

- Support for both the Oracle NoSQL Database Cloud Service and the on-premises Oracle NoSQL Database product.
  - Added StoreAccessTokenProvider for authentication of access to an on-premises store
  - Added AuthenticationException to encapsulate authentication problems when
  accessing an on-premises store.
  - Added SystemRequest, SystemStatusRequest, and SystemResult for administrative
  operations that are not table-specific.
  - Added NoSQLHandle.doSystemRequest to encapsulate a SystemRequest and waiting for its completion in a single, synchronous call.
  -   Now that the driver can access both the cloud service and an on-premises store
  some operations, classes and exceptions are specific to each environment. These are
  noted in updated javadoc.

## [18.277] - 2018-10-04
This was the initial release of the Java driver for the Oracle NoSQL Database
Cloud Service.<|MERGE_RESOLUTION|>--- conflicted
+++ resolved
@@ -4,20 +4,18 @@
 
 ## [Unreleased]
 
-<<<<<<< HEAD
+### Added
+- On-premises only: added support for setting namespace on a per-request basis
+
 ### Changed
 - Allow a space in addition to a "T" to separate date and time in String
  TimestampValue format
 - Code cleanup, removing unused/obsolete code and tests
-=======
-### Added
-- On-premises only: added support for setting namespace on a per-request basis
 
 ### Fixed
 - Internal: changed to use nanoTime() instead of currentTimeMillis() to avoid
  possible issue if system clock rolls backwards
 - Additional internal per-request-iteration timeout corrections
->>>>>>> f9f70f27
 
 ## [5.4.9] 2023-02-14
 
