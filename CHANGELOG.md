--- conflicted
+++ resolved
@@ -10,14 +10,11 @@
 be used in a try-with-resources statement to ensure proper closing of
 resources.
 - updated NoSQLHandle and QueryRequest interfaces to extend AutoClosable
-<<<<<<< HEAD
 - added Version.createVersion(byte[]) to allow creation of a Version object from a
 query that returns row_version() as a BinaryValue. The Version can be used for
 conditional put and delete operations
-=======
 - added support for setting an extension to the User Agent http header by 
 setting the ExtensionUserAgent property on NoSQLHandlerConfig.
->>>>>>> 8178fcff
 
 ### Changed
 - Cloud only: Updated OCI regions: CDG, MAD, QRO
