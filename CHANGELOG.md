# Change Log
All notable changes to this project will be documented in this file.
The format is based on [Keep a Changelog](http://keepachangelog.com/).

<<<<<<< HEAD
## [Unpublished]

### Added
- Support for new, flexible wire protocol (V4) has been added. The previous protocol
is still supported for communication with servers that do not yet support V4. The
version negotation is internal and automatic; however, use of V4 features will fail
at runtime when attempted with an older server.
- added set/getDurability to QueryRequest for queries that modify data
- added pagination information to TableUsageResult and TableUsageRequest
- added shard percent usage information to TableUsageResult

## Changed
- Consistency is now a class and no longer a simple enumeration. Applications must
be recompiled but source compatibility is maintained for all but the more complex
use of an enumeration
=======
## Unreleased

### Changed
- Made one private serializer class public to allow for improved internal testing.
>>>>>>> a072b458

## [5.3.4] 2022-06-16

NOTE: there was briefly a 5.3.3 release available on GitHub. This release is functionally
identical. It just adds license files to the jar artifacts

### Added
- added new method in NoSQLHandle queryIterable to return the results of a
query in an iterable/iterator format. The returned QueryIterableResult should
be used in a try-with-resources statement to ensure proper closing of
resources.
- updated NoSQLHandle and QueryRequest interfaces to extend AutoClosable
- added Version.createVersion(byte[]) to allow creation of a Version object from a
query that returns row_version() as a BinaryValue. The Version can be used for
conditional put and delete operations
- added support for setting an extension to the User Agent http header by
setting the ExtensionUserAgent property on NoSQLHandlerConfig.
- Cloud only: Added OCI regions: CDG (Paris), MAD (Madrid), QRO (Queretaro)

## [5.3.2] 2022-03-21

### Added
- new methods in NoSQLHandleConfig to control keeping a minimum number of connections alive in the connection pool
 - get/setConnectionPoolMinSize
- Added new methods in NoSQLHandleConfig to control the SSL handshake timeout,
default 3000 milliseconds.
  - get/setSslHandshakeTimeout

### Deprecated
- several methods in NoSQLHandleConfig are deprecated as they have no effect on the new connection pool implementation. The methods remain, temporarily, but they do not control the pool and have no effect
 - get/setConnectionPoolSize
 - get/setPoolMaxPending

### Changed
- there is a new connection pool implementation to simplify management of connections by reducing the need for configuration. The new pool will create new connections on demand, with no maximum.  It will also remove them to the configured minimum (default 0) after a period of inactivity
- the new connection pool will send periodic keep-alive style HTTP requests to maintain activity level. These requests are only sent if a minimum size is configured using NoSQLHandleConfig.setConnectionPoolMinSize. This mechanism is mostly useful in the cloud service because the server side will close idle connections. Creating new connections requires a new SSL handshake and can add latency to requests after idle time.

### Fixed
- Cloud only: Fixed an issue that a request may have unexpected latency when
authenticated with instance/resource principal due to security token refresh.

## [5.3.1] 2022-02-17

See also sections on 5.2.30 and 5.2.31 as they were not released publicly. The last public release was 5.2.29.

### Added
- Cloud only: Support for On-Demand tables in TableLimits
- Row modification time made available in GetResult
- Existing row modification time made available in PutResult and DeleteResult when operation fails and previous value is requested
- On-Prem only: Support for setting Durability in write operations (put/delete/writeMultiple/multiDelete)

### Changed
- Internally, the SDK now detects the serial version of the server it's connected to, and adjusts its capabilities to match. If the server is an older version, and some features may not be available, client apps may get a one-time log message (at INFO level) with text like "The requested feature is not supported by the connected server".


## [5.2.31] 2022-01-28

Oracle internal use release

### Changed
- Updated copyrights to 2022
- Internal changes to handling of channel (connection) acquisition, including
addition of retries, within the request timeout period.
- Enhanced logging of timeout and connection-related exceptions

### Fixed
- Cloud only: Updated internal rate limiter processing to work
properly with Instance Principals

## [5.2.30] 2022-01-21

Oracle internal use release

### Changed
- Cloud only: Updated OCI regions

### Added
- Added client statistics. Users can enable internal driver statistics by
using system property -Dcom.oracle.nosql.sdk.nosqldriver.stats.profile=
[none|regular|more|all] or by using the NoSQLHandleConfig.setStatsProfile() api.
- Added StatsControl interface as well as methods to control stats in
NoSQLHandleConfig and NoSQLHandle.
- Added to NoSQLHandleConfig:
 - get/setStatsInterval
 - get/setStatsProfile
 - get/setStatsPrettyPrint
 - getStatsHandler
- Added to NoSQLHandle:
 - getStatsControl

## [5.2.29] 2021-11-18

NOTE: version number 5.2.28 has been skipped

### Fixed
- Fixed NoSQLHandleConfig.getLibraryVersion(), which has been returning null
for a few releases.
- Cloud only:
  - Updated OCI regions
  - Fixed an issue using instance principal in OC2 realm. A SignatureProvider created
  with an instance principal might fail to obtain a security token from IAM and get
  "400 Bad Request" without any additional message.
- Fixed default logging so that its level can be better affected by a logging
configuration file

### Changed

The default networking configuration has changed to better scale without user
configuration and to work better with the underlying implementation.

- The default number of threads used for network traffic has changed from 2 to the
number of CPUs available * 2. This also affects the behavior of
NoSQLHandleConfig.setNumThreads() and NoSQLHandleConfig.getNumThreads()
- The default number of connections in the pool has changed from 2 to the
number of CPUs available * 2. This also affects the behavior of
NoSQLHandleConfig.setConnectionPoolSize() and
NoSQLHandleConfig.getConnectionPoolSize()
- The default number of pending calls to acquire a connection in the pool has
changed from 6 to 3. This also affects the behavior of
NoSQLHandleConfig.setPoolMaxPending() and NoSQLHandleConfig.getPoolMaxPending().
- Update netty dependency to 4.1.68.Final
- Update Jackson dependency to 2.12.4

## [5.2.27] - 2021-05-13

### Added
- Cloud only:
  - Added new SignatureProvider constructors to allow use of an instance principal with delegation token in a file for authorization and authentication.
    - SignatureProvider.createInstancePrincipalForDelegation(File delegationTokenFile)
    - SignatureProvider.createInstancePrincipalForDelegation(String iamAuthUri, Region region, File delegationTokenFile, Logger logger)
- Added methods on FieldValue for convenience checking of whether an instance is
of a given type, e.g. FieldValue.isInteger(), etc.

### Changed
- Cloud only:
  - Use SHA-256 to generate the fingerprint of instance principal certificate to
 request IAM security token.
 - The atomic value access methods in FieldValue such as getInt(), getLong(), etc will
 now succeed for all type conversions that do not lose information, doing implicit
 coercion. Previously they would throw ClassCastException if the FieldValue was not
 of the specific type.
 - Some methods that would throw NullPointerException for missing or
 invalid configurations now throw IllegalArgumentException. Related messages have
 been clarified.
 - Changed default duration of signature cache of SignatureProvider from 5 to 4 minutes
 - NoSQLHandle creation now performs SignatureProvider warm-up that will pre-create
 and cache the signature. Errors or delays occur during creating signature may
 result in handle creation failure that would not have happened in previous releases (cloud service only)

### Fixed
- Use correct netty constructor when using an HTTP proxy without a username or
password
- Fixed a problem where the cloud service might succeed when dropping a table
that does not exist without using "drop table if exists" when it should throw
TableNotFoundException
- Fixed javadoc for NoSQLHandleConfig.setTableRequestTimeout to remove incorrect statement
- Unhide NoSQLHandleConfig methods to deal with an HTTP proxy
 - setProxyHost
 - setProxyPort
 - setProxyUsername
 - setProxyPassword
- Cloud service only, instance principal issues:
  - Fixed an issue where the first request issued using instance principal may take
 longer than 5 seconds and throw RequestTimeoutException if handle uses the default
 request timeout.
  - Fixed a problem where SignatureProvider with instance principal may use expired
 security token issued by IAM to create signature, which causes InvalidAuthorizationException.

## [5.2.26] - 2021-02-09

### Changed
- Updated copyrights to 2021
- Updated versions of dependencies to latest releases
- Updated links to Oracle NoSQL Database generic documentation to point to
current documentation

### Fixed
- Description for the SDK in the pom file is now correct

## [5.2.25] - 2020-12-11

### Added
- Rate Limiting (cloud only):
  - New method NoSQLHandleConfig.setRateLimitingEnabled() to enable automatic internal rate limiting based on table read and write throughput limits.
  - If rate limiting is enabled:
    - NoSQLHandleConfig.setDefaultRateLimitingPercentage() can control how much of a table's full limits this client handle can consume (default = 100%).
    - Result classes now have a getRateLimitDelayedMs() method to return the amount of time an operation was delayed due to internal rate limiting.
  - Alternately, rate limiters can be supplied on a per-request basis.
  - For more information, see RateLimitingExample.java and the java docs for RateLimiterConfig.
- RetryStats: New object allows the application to see how much time and for what reasons an operation was internally retried.
  - For successful operations, retry stats can be retrieved using Result.getRetryStats().
  - Otherwise, the original Request may have retry stats available via Request.getRetryStats() (for example, after an exception was thrown).
- Cloud only: New regions: ap-chiyoda-1, me-dubai-1, uk-cardiff-1 and sa-santiago-1
- Cloud only: Added new SignatureProvider constructors to allow use of an instance
principal with a delegation token for authorization and authentication:
 - SignatureProvider.createInstancePrincipalForDelegation()
 - BinaryValue constructor to create BinaryValue from a Base64-encoded string

### Fixed
- Ensure that TableLimits is always null in TableResult on-premise.
- Fixed a problem where SignatureProvider.getAuthorizationString may fail due to an IllegalStateException with error "Timer already cancelled".
- Add timezone offset to the string representation of a TimestampValue to properly conform to ISO 8601 format.
- Fixed request timeout in README.md quickstart example. 60s would cause
problems with some environments
- Cloud only. Fixed issue where a handle wouldn't fully close because of a lingering
thread, interfering with process exit

### Changed
- DefaultRetryHandler now uses incremental backoff mechanism (instead of fixed 1-second delay) and may be extended.
- Updated examples to use doTableRequest() instead of tableRequest() followed by waitForCompletion().

## [5.2.19] - 2020-09-17

### Added
- Added NoSQLHandleConfig.get/setMaxContentLength() to allow on-premise
configuration of a maximum request/response size. It defaults to 32MB.

### Fixed
- Added missing README.md file to release

## [5.2.17] - 2020-08-14

### Added
- Added NoSQLHandleConfig.setSSLProtocols() to allow the user to configure preferred SSL protocol
- Cloud only. Added the support in SignatureProvider to configure and pass region to NoSQLHandleConfig using new constructor of NoSQLHandleConfig(AuthorizationProvider):
  - SignatureProvider built with OCI standard config file is now able to read 'region' parameter from config file and pass to NoSQLHandleConfig implicitly
  - Added a new constructor SignatureProvider(String tenantId, String userId, String fingerprint, File privateKeyFile, char[] passphrase, Region region) to allow passing Region programmatically with user profile
  - Added two new builder methods SignatureProvider.createWithInstancePrincipal(Region region) and SignatureProvider.createWithInstancePrincipal(String iamAuthUri, Region region, Logger logger) to allow setting Region with instance principal
- Cloud only. Added new regions: AP_MELBOURNE_1, AP_OSAKA_1, ME_JEDDAH_1, EU_AMSTERDAM_1, CA_MONTREAL_1
- Added static JsonOptions object, PRETTY, for convenience
- Added generic group by and SELECT DISTINCT. These features will only work with servers that also support generic group by.
- Added a new class, JsonReader, to enable construction of multiple MapValue instances from a stream of JSON objects from a String, File, or InputStream
- Cloud only. Added support for authenticating via Resource Principal. This can be used in Oracle Cloud Functions to access NoSQL cloud service
  - Added two new builder methods SignatureProvider.createWithResourcePrincipal and SignatureProvider.createWithResourcePrincipal(Logger logger)
  - Added a new method SignatureProvider.getResourcePrincipalClaim(String key) to retrieve resource principal metadata with ResourcePrincipalClaimKeys such as compartment and tenancy OCID
- Added JsonOptions.setMaintainInsertionOrder() which, if set, will cause
MapValue  instances created from JSON to maintain the insertion order of fields
in the map so that iteration is predictable.

### Fixed
- Don't validate request sizes. On-premise only
- JsonOptions.setPrettyPrint(true) now works
- Request timeouts now operate correctly on milliseconds instead of rounding up to seconds
- Changed min/max implementation to make them deterministic
- TableUsageRequest: added validation check that endTime must be greater than
startTime if both of them are specified, throw IAE if endTime is smaller than
startTime.
- Fix a possible memory leak that could occur if an error was returned before
a request was sent.
- Fixed out of order parameters in PreparedStatement.copyStatement
- Deprecated the TableBusyException, which will no longer occur. It will be
removed in a future version.
- Fix another memory leak that could occur on the receive side when the response
was discarded due to unmatched request Id.
- Fixed a problem where the HTTP Host header was not being adding in all request
cases. This prevented use of an intermediate proxy such as Nginx, which validates headers. On-premise only.
- TableUsageRequest: added validation check that startTime, endTime and limit
must not be negative value.

## [5.2.11] - 2020-02-10

### Added
- OCI Native support for the cloud service
- Include support for IAM based security in the cloud service
- When using the cloud service tables are now created in compartments.  Compartments can be specified for tables in APIs and query statements. By default the compartment is the root compartment of the tenancy when authenticated as a specific user. The compartment name or id can be specified by default in NoSQLHandleConfig or specified in each Request object. The compartment name can also be used a prefix on a table name where table names are accepted and in queries, e.g. "mycompartment:mytable".

### Changed
- Deprecated use of TableResult.waitForState methods in favor of the simpler, not static, TableResult.waitForCompletion method.

### Removed
- Removed support for IDCS based security in the cloud service

## [5.1.15] - 2019-11-18

### Changed
- Enabled SSL hostname verification
- Reduced logging severityof bad http channels
- Bundle newer versions of netty and Jackson libraries

## [5.1.12] - 2019-08-20
### Fixed
- Modified MapValue and handling of GetResult and QueryResult to maintain declaration order for fields. For queries, this is the order in which they are selected. For rows it is the declaration order from the initial table creation.

### Changed
- Changed version numbering system to major.minor.patch, starting with 5.1.x
- Change default logging level to WARNING

### Added
- Added new constructor for NoSQLHandleConfig to take a string endpoint. It should be used in preference to the constructor that accepts a URL.
- Added PutRequest.setExactMatch() to allow the user to control whether an
exact schema match is required on a put. The default behavior is false.
- Support for complex, multi-shard queries:
  - Sorted/ordered multi-shard queries.
  - Multi-shard aggregation.
  - Geo-spatial queries such as geo_near().
- Support for Identity Columns:
  - Added PutRequest.get/setIdentityCacheSize() to allow a user to control the number of cached values are used for identity columns. The default value is set when the identity column is defined.
  - Added PutResult.getGeneratedValue() which will return a non-null value if an identity column value was generated by the operation. This is only relevant for tables with an identity column defined.
- Added a new, simpler TableResult.waitForCompletion() interface to wait for the completion of a TableRequest vs waiting for a specific state.
- Added NoSQLHandle.doTableRequest to encapsulate a TableRequest and waiting for
  its completion in a single, synchronous call.
- Added OperationNotSupportedException to handle operations that are specific to on-premise and cloud service environments

- Support for both the Oracle NoSQL Database Cloud Service and the on-premise Oracle NoSQL Database product.
  - Added StoreAccessTokenProvider for authentication of access to an on-premise store
  - Added AuthenticationException to encapsulate authentication problems when
  accessing an on-premise store.
  - Added SystemRequest, SystemStatusRequest, and SystemResult for administrative
  operations that are not table-specific.
  - Added NoSQLHandle.doSystemRequest to encapsulate a SystemRequest and waiting for its completion in a single, synchronous call.
  -   Now that the driver can access both the cloud service and an on-premise store
  some operations, classes and exceptions are specific to each environment. These are
  noted in updated javadoc.

## [18.277] - 2018-10-04
This was the initial release of the Java driver for the Oracle NoSQL Database
Cloud Service.<|MERGE_RESOLUTION|>--- conflicted
+++ resolved
@@ -2,7 +2,6 @@
 All notable changes to this project will be documented in this file.
 The format is based on [Keep a Changelog](http://keepachangelog.com/).
 
-<<<<<<< HEAD
 ## [Unpublished]
 
 ### Added
@@ -18,12 +17,7 @@
 - Consistency is now a class and no longer a simple enumeration. Applications must
 be recompiled but source compatibility is maintained for all but the more complex
 use of an enumeration
-=======
-## Unreleased
-
-### Changed
 - Made one private serializer class public to allow for improved internal testing.
->>>>>>> a072b458
 
 ## [5.3.4] 2022-06-16
 
