# Change Log
All notable changes to this project will be documented in this file.
The format is based on [Keep a Changelog](http://keepachangelog.com/).

<<<<<<< HEAD
## [Unpublished]
=======
## [5.3.2] 2022-03-21
>>>>>>> 4a618a15

### Added
- new methods in NoSQLHandleConfig to control keeping a minimum number of connections alive in the connection pool
 - get/setConnectionPoolMinSize
- Added new methods in NoSQLHandleConfig to control the SSL handshake timeout,
default 3000 milliseconds.
  - get/setSslHandshakeTimeout

### Deprecated
<<<<<<< HEAD
- several methods in NoSQLHandleConfig are deprecated as they have no effect on the new connection pool implementation. The methods remain, temporarily, but they do not control the pool
=======
- several methods in NoSQLHandleConfig are deprecated as they have no effect on the new connection pool implementation. The methods remain, temporarily, but they do not control the pool and have no effect
>>>>>>> 4a618a15
 - get/setConnectionPoolSize
 - get/setPoolMaxPending

### Changed
- there is a new connection pool implementation to simplify management of connections by reducing the need for configuration. The new pool will create new connections on demand, with no maximum.  It will also remove them to the configured minimum (default 0) after a period of inactivity
- the new connection pool will send periodic keep-alive style HTTP requests to maintain activity level. These requests are only sent if a minimum size is configured using NoSQLHandleConfig.setConnectionPoolMinSize. This mechanism is mostly useful in the cloud service because the server side will close idle connections. Creating new connections requires a new SSL handshake and can add latency to requests after idle time.

### Fixed
- Cloud only: Fixed an issue that a request may have unexpected latency when
authenticated with instance/resource principal due to security token refresh.

## [5.3.1] 2022-02-17

See also sections on 5.2.30 and 5.2.31 as they were not released publicly. The last public release was 5.2.29.

### Added
- Cloud only: Support for On-Demand tables in TableLimits
- Row modification time made available in GetResult
- Existing row modification time made available in PutResult and DeleteResult when operation fails and previous value is requested
- On-Prem only: Support for setting Durability in write operations (put/delete/writeMultiple/multiDelete)

### Changed
- Internally, the SDK now detects the serial version of the server it's connected to, and adjusts its capabilities to match. If the server is an older version, and some features may not be available, client apps may get a one-time log message (at INFO level) with text like "The requested feature is not supported by the connected server".


## [5.2.31] 2022-01-28

Oracle internal use release

### Changed
- Updated copyrights to 2022
- Internal changes to handling of channel (connection) acquisition, including
addition of retries, within the request timeout period.
- Enhanced logging of timeout and connection-related exceptions

### Fixed
- Cloud only: Updated internal rate limiter processing to work
properly with Instance Principals

## [5.2.30] 2022-01-21

Oracle internal use release

### Changed
- Cloud only: Updated OCI regions

### Added
- Added client statistics. Users can enable internal driver statistics by
using system property -Dcom.oracle.nosql.sdk.nosqldriver.stats.profile=
[none|regular|more|all] or by using the NoSQLHandleConfig.setStatsProfile() api.
- Added StatsControl interface as well as methods to control stats in
NoSQLHandleConfig and NoSQLHandle.
- Added to NoSQLHandleConfig:
 - get/setStatsInterval
 - get/setStatsProfile
 - get/setStatsPrettyPrint
 - getStatsHandler
- Added to NoSQLHandle:
 - getStatsControl

## [5.2.29] 2021-11-18

NOTE: version number 5.2.28 has been skipped

### Fixed
- Fixed NoSQLHandleConfig.getLibraryVersion(), which has been returning null
for a few releases.
- Cloud only:
  - Updated OCI regions
  - Fixed an issue using instance principal in OC2 realm. A SignatureProvider created
  with an instance principal might fail to obtain a security token from IAM and get
  "400 Bad Request" without any additional message.
- Fixed default logging so that its level can be better affected by a logging
configuration file

### Changed

The default networking configuration has changed to better scale without user
configuration and to work better with the underlying implementation.

- The default number of threads used for network traffic has changed from 2 to the
number of CPUs available * 2. This also affects the behavior of
NoSQLHandleConfig.setNumThreads() and NoSQLHandleConfig.getNumThreads()
- The default number of connections in the pool has changed from 2 to the
number of CPUs available * 2. This also affects the behavior of
NoSQLHandleConfig.setConnectionPoolSize() and
NoSQLHandleConfig.getConnectionPoolSize()
- The default number of pending calls to acquire a connection in the pool has
changed from 6 to 3. This also affects the behavior of
NoSQLHandleConfig.setPoolMaxPending() and NoSQLHandleConfig.getPoolMaxPending().
- Update netty dependency to 4.1.68.Final
- Update Jackson dependency to 2.12.4

## [5.2.27] - 2021-05-13

### Added
- Cloud only:
  - Added new SignatureProvider constructors to allow use of an instance principal with delegation token in a file for authorization and authentication.
    - SignatureProvider.createInstancePrincipalForDelegation(File delegationTokenFile)
    - SignatureProvider.createInstancePrincipalForDelegation(String iamAuthUri, Region region, File delegationTokenFile, Logger logger)
- Added methods on FieldValue for convenience checking of whether an instance is
of a given type, e.g. FieldValue.isInteger(), etc.

### Changed
- Cloud only:
  - Use SHA-256 to generate the fingerprint of instance principal certificate to
 request IAM security token.
 - The atomic value access methods in FieldValue such as getInt(), getLong(), etc will
 now succeed for all type conversions that do not lose information, doing implicit
 coercion. Previously they would throw ClassCastException if the FieldValue was not
 of the specific type.
 - Some methods that would throw NullPointerException for missing or
 invalid configurations now throw IllegalArgumentException. Related messages have
 been clarified.
 - Changed default duration of signature cache of SignatureProvider from 5 to 4 minutes
 - NoSQLHandle creation now performs SignatureProvider warm-up that will pre-create
 and cache the signature. Errors or delays occur during creating signature may
 result in handle creation failure that would not have happened in previous releases (cloud service only)

### Fixed
- Use correct netty constructor when using an HTTP proxy without a username or
password
- Fixed a problem where the cloud service might succeed when dropping a table
that does not exist without using "drop table if exists" when it should throw
TableNotFoundException
- Fixed javadoc for NoSQLHandleConfig.setTableRequestTimeout to remove incorrect statement
- Unhide NoSQLHandleConfig methods to deal with an HTTP proxy
 - setProxyHost
 - setProxyPort
 - setProxyUsername
 - setProxyPassword
- Cloud service only, instance principal issues:
  - Fixed an issue where the first request issued using instance principal may take
 longer than 5 seconds and throw RequestTimeoutException if handle uses the default
 request timeout.
  - Fixed a problem where SignatureProvider with instance principal may use expired
 security token issued by IAM to create signature, which causes InvalidAuthorizationException.

## [5.2.26] - 2021-02-09

### Changed
- Updated copyrights to 2021
- Updated versions of dependencies to latest releases
- Updated links to Oracle NoSQL Database generic documentation to point to
current documentation

### Fixed
- Description for the SDK in the pom file is now correct

## [5.2.25] - 2020-12-11

### Added
- Rate Limiting (cloud only):
  - New method NoSQLHandleConfig.setRateLimitingEnabled() to enable automatic internal rate limiting based on table read and write throughput limits.
  - If rate limiting is enabled:
    - NoSQLHandleConfig.setDefaultRateLimitingPercentage() can control how much of a table's full limits this client handle can consume (default = 100%).
    - Result classes now have a getRateLimitDelayedMs() method to return the amount of time an operation was delayed due to internal rate limiting.
  - Alternately, rate limiters can be supplied on a per-request basis.
  - For more information, see RateLimitingExample.java and the java docs for RateLimiterConfig.
- RetryStats: New object allows the application to see how much time and for what reasons an operation was internally retried.
  - For successful operations, retry stats can be retrieved using Result.getRetryStats().
  - Otherwise, the original Request may have retry stats available via Request.getRetryStats() (for example, after an exception was thrown).
- Cloud only: New regions: ap-chiyoda-1, me-dubai-1, uk-cardiff-1 and sa-santiago-1
- Cloud only: Added new SignatureProvider constructors to allow use of an instance
principal with a delegation token for authorization and authentication:
 - SignatureProvider.createInstancePrincipalForDelegation()
 - BinaryValue constructor to create BinaryValue from a Base64-encoded string

### Fixed
- Ensure that TableLimits is always null in TableResult on-premise.
- Fixed a problem where SignatureProvider.getAuthorizationString may fail due to an IllegalStateException with error "Timer already cancelled".
- Add timezone offset to the string representation of a TimestampValue to properly conform to ISO 8601 format.
- Fixed request timeout in README.md quickstart example. 60s would cause
problems with some environments
- Cloud only. Fixed issue where a handle wouldn't fully close because of a lingering
thread, interfering with process exit

### Changed
- DefaultRetryHandler now uses incremental backoff mechanism (instead of fixed 1-second delay) and may be extended.
- Updated examples to use doTableRequest() instead of tableRequest() followed by waitForCompletion().

## [5.2.19] - 2020-09-17

### Added
- Added NoSQLHandleConfig.get/setMaxContentLength() to allow on-premise
configuration of a maximum request/response size. It defaults to 32MB.

### Fixed
- Added missing README.md file to release

## [5.2.17] - 2020-08-14

### Added
- Added NoSQLHandleConfig.setSSLProtocols() to allow the user to configure preferred SSL protocol
- Cloud only. Added the support in SignatureProvider to configure and pass region to NoSQLHandleConfig using new constructor of NoSQLHandleConfig(AuthorizationProvider):
  - SignatureProvider built with OCI standard config file is now able to read 'region' parameter from config file and pass to NoSQLHandleConfig implicitly
  - Added a new constructor SignatureProvider(String tenantId, String userId, String fingerprint, File privateKeyFile, char[] passphrase, Region region) to allow passing Region programmatically with user profile
  - Added two new builder methods SignatureProvider.createWithInstancePrincipal(Region region) and SignatureProvider.createWithInstancePrincipal(String iamAuthUri, Region region, Logger logger) to allow setting Region with instance principal
- Cloud only. Added new regions: AP_MELBOURNE_1, AP_OSAKA_1, ME_JEDDAH_1, EU_AMSTERDAM_1, CA_MONTREAL_1
- Added static JsonOptions object, PRETTY, for convenience
- Added generic group by and SELECT DISTINCT. These features will only work with servers that also support generic group by.
- Added a new class, JsonReader, to enable construction of multiple MapValue instances from a stream of JSON objects from a String, File, or InputStream
- Cloud only. Added support for authenticating via Resource Principal. This can be used in Oracle Cloud Functions to access NoSQL cloud service
  - Added two new builder methods SignatureProvider.createWithResourcePrincipal and SignatureProvider.createWithResourcePrincipal(Logger logger)
  - Added a new method SignatureProvider.getResourcePrincipalClaim(String key) to retrieve resource principal metadata with ResourcePrincipalClaimKeys such as compartment and tenancy OCID
- Added JsonOptions.setMaintainInsertionOrder() which, if set, will cause
MapValue  instances created from JSON to maintain the insertion order of fields
in the map so that iteration is predictable.

### Fixed
- Don't validate request sizes. On-premise only
- JsonOptions.setPrettyPrint(true) now works
- Request timeouts now operate correctly on milliseconds instead of rounding up to seconds
- Changed min/max implementation to make them deterministic
- TableUsageRequest: added validation check that endTime must be greater than
startTime if both of them are specified, throw IAE if endTime is smaller than
startTime.
- Fix a possible memory leak that could occur if an error was returned before
a request was sent.
- Fixed out of order parameters in PreparedStatement.copyStatement
- Deprecated the TableBusyException, which will no longer occur. It will be
removed in a future version.
- Fix another memory leak that could occur on the receive side when the response
was discarded due to unmatched request Id.
- Fixed a problem where the HTTP Host header was not being adding in all request
cases. This prevented use of an intermediate proxy such as Nginx, which validates headers. On-premise only.
- TableUsageRequest: added validation check that startTime, endTime and limit
must not be negative value.

## [5.2.11] - 2020-02-10

### Added
- OCI Native support for the cloud service
- Include support for IAM based security in the cloud service
- When using the cloud service tables are now created in compartments.  Compartments can be specified for tables in APIs and query statements. By default the compartment is the root compartment of the tenancy when authenticated as a specific user. The compartment name or id can be specified by default in NoSQLHandleConfig or specified in each Request object. The compartment name can also be used a prefix on a table name where table names are accepted and in queries, e.g. "mycompartment:mytable".

### Changed
- Deprecated use of TableResult.waitForState methods in favor of the simpler, not static, TableResult.waitForCompletion method.

### Removed
- Removed support for IDCS based security in the cloud service

## [5.1.15] - 2019-11-18

### Changed
- Enabled SSL hostname verification
- Reduced logging severityof bad http channels
- Bundle newer versions of netty and Jackson libraries

## [5.1.12] - 2019-08-20
### Fixed
- Modified MapValue and handling of GetResult and QueryResult to maintain declaration order for fields. For queries, this is the order in which they are selected. For rows it is the declaration order from the initial table creation.

### Changed
- Changed version numbering system to major.minor.patch, starting with 5.1.x
- Change default logging level to WARNING

### Added
- Added new constructor for NoSQLHandleConfig to take a string endpoint. It should be used in preference to the constructor that accepts a URL.
- Added PutRequest.setExactMatch() to allow the user to control whether an
exact schema match is required on a put. The default behavior is false.
- Support for complex, multi-shard queries:
  - Sorted/ordered multi-shard queries.
  - Multi-shard aggregation.
  - Geo-spatial queries such as geo_near().
- Support for Identity Columns:
  - Added PutRequest.get/setIdentityCacheSize() to allow a user to control the number of cached values are used for identity columns. The default value is set when the identity column is defined.
  - Added PutResult.getGeneratedValue() which will return a non-null value if an identity column value was generated by the operation. This is only relevant for tables with an identity column defined.
- Added a new, simpler TableResult.waitForCompletion() interface to wait for the completion of a TableRequest vs waiting for a specific state.
- Added NoSQLHandle.doTableRequest to encapsulate a TableRequest and waiting for
  its completion in a single, synchronous call.
- Added OperationNotSupportedException to handle operations that are specific to on-premise and cloud service environments

- Support for both the Oracle NoSQL Database Cloud Service and the on-premise Oracle NoSQL Database product.
  - Added StoreAccessTokenProvider for authentication of access to an on-premise store
  - Added AuthenticationException to encapsulate authentication problems when
  accessing an on-premise store.
  - Added SystemRequest, SystemStatusRequest, and SystemResult for administrative
  operations that are not table-specific.
  - Added NoSQLHandle.doSystemRequest to encapsulate a SystemRequest and waiting for its completion in a single, synchronous call.
  -   Now that the driver can access both the cloud service and an on-premise store
  some operations, classes and exceptions are specific to each environment. These are
  noted in updated javadoc.

## [18.277] - 2018-10-04
This was the initial release of the Java driver for the Oracle NoSQL Database
Cloud Service.<|MERGE_RESOLUTION|>--- conflicted
+++ resolved
@@ -2,11 +2,7 @@
 All notable changes to this project will be documented in this file.
 The format is based on [Keep a Changelog](http://keepachangelog.com/).
 
-<<<<<<< HEAD
-## [Unpublished]
-=======
 ## [5.3.2] 2022-03-21
->>>>>>> 4a618a15
 
 ### Added
 - new methods in NoSQLHandleConfig to control keeping a minimum number of connections alive in the connection pool
@@ -16,11 +12,7 @@
   - get/setSslHandshakeTimeout
 
 ### Deprecated
-<<<<<<< HEAD
-- several methods in NoSQLHandleConfig are deprecated as they have no effect on the new connection pool implementation. The methods remain, temporarily, but they do not control the pool
-=======
 - several methods in NoSQLHandleConfig are deprecated as they have no effect on the new connection pool implementation. The methods remain, temporarily, but they do not control the pool and have no effect
->>>>>>> 4a618a15
  - get/setConnectionPoolSize
  - get/setPoolMaxPending
 
