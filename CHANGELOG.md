# Change Log
All notable changes to this project will be documented in this file.
The format is based on [Keep a Changelog](http://keepachangelog.com/).

## Unreleased

### Added
<<<<<<< HEAD
- Cloud only: added session token authentication support
  - SignatureProvider.createWithSessionToken()
  - SignatureProvider.createWithSessionToken(String profile)
  - SignatureProvider.createWithSessionToken(String configFilePath, String profile)
- Cloud only: added support to read region from system environment variable
 OCI_REGION if using user principal or session token authentication
=======
- Cloud only: added new OCI regions (NAP, AVZ, AGA, VAP)
>>>>>>> ec02ea76

### Changed
- Moved a couple internal log messages to FINE instead of INFO
- Cleaned up messaging when can't connect to server
- Modified internal auth logic to avoid "inactive channel: retrying" messages

## [5.4.11] 2023-06-06

### Fixed
- Changed internal IAM logic to close channel on SSL errors before doing internal retry

## [5.4.10] 2023-04-25

### Added
- On-premises only: added support for setting namespace on a per-request basis
- Cloud only: added new OCI regions (MTY, STR, BEG, VLL, YUM)

### Changed
- Allow a space in addition to a "T" to separate date and time in String
 TimestampValue format
- Code cleanup, removing unused/obsolete code and tests

### Fixed
- Internal: changed to use nanoTime() instead of currentTimeMillis() to avoid
 possible issue if system clock rolls backwards
- Additional internal per-request-iteration timeout corrections

## [5.4.9] 2023-02-14

### Added
- On-premises only: added support for default namespace in NoSQLHandleConfig

### Changed
- Updated javadoc for QueryRequest try-with-resources

### Fixed
- Fixed timeout value sent to server on internal retries

## [5.4.8] 2023-01-05

### Fixed
- Cloud only: Fixed an issue where a long running application using SignatureProvider
 with instance principal may encounter NotAuthenticated error after several minutes even
 if authentication succeeds for the first requests.

### Changed
- Updated copyrights to 2023
- Update netty dependency to 4.1.86.Final

## [5.4.7] 2022-12-06

Note: there are no 5.4 releases before 5.4.7

### Added
- Support for new, flexible wire protocol (V4) has been added. The previous protocol
is still supported for communication with servers that do not yet support V4. The
version negotation is internal and automatic; however, use of V4 features will fail
at runtime when attempted with an older server. Failure may be an empty or
undefined result or an exception if the request cannot be serviced at all. The following
new features or interfaces depend on the new protocol version
 - added set/getDurability to QueryRequest for queries that modify data
 - added pagination information to TableUsageResult and TableUsageRequest
 - added shard percent usage information to TableUsageResult
 - added IndexInfo.getFieldTypes to return the type information on an index on a JSON
field
 - added the ability to ask for and receive the schema of a query using
     * PrepareRequest.setGetQuerySchema
     * PreparedStatement.getQuerySchema
 - Cloud only: added use of ETags, DefinedTags and FreeFormTags in TableRequest and TableResult
 - Cloud only: Updated OCI regions (SGU, IFP)

### Changed
- Consistency is now a class and no longer a simple enumeration. Applications must
be recompiled but source compatibility is maintained for all but the more complex
use of an enumeration
- Made one private serializer class public to allow for improved internal testing.
- MapValue now implements Iterable

## [5.3.7] 2022-10-18

### Changed
- Allow application to retry a QueryRequest if it gets a timeout exception and the query only does reads
- Cloud only: Updated OCI regions (ORD, BGY, TIW, MXP, DUS, DTM, ORK, SNN)
- Update netty dependency to 4.1.82.Final

### Fixed
- Cloud only: Fixed an issue where a long running application using SignatureProvider
 with resource principal may encounter NotAuthenticated error after several minutes even
 if authentication succeeds for the first requests.

## [5.3.6] 2022-08-23

### Added
- Added support for parent/child tables usage in WriteMultiple requests.

## [5.3.5] 2022-07-20

### Added
- Made one private serializer class public to allow for improved internal testing.

## [5.3.4] 2022-06-16

NOTE: there was briefly a 5.3.3 release available on GitHub. This release is functionally
identical. It just adds license files to the jar artifacts

### Added
- added new method in NoSQLHandle queryIterable to return the results of a
query in an iterable/iterator format. The returned QueryIterableResult should
be used in a try-with-resources statement to ensure proper closing of
resources.
- updated NoSQLHandle and QueryRequest interfaces to extend AutoClosable
- added Version.createVersion(byte[]) to allow creation of a Version object from a
query that returns row_version() as a BinaryValue. The Version can be used for
conditional put and delete operations
- added support for setting an extension to the User Agent http header by
setting the ExtensionUserAgent property on NoSQLHandlerConfig.
- Cloud only: Added OCI regions: CDG (Paris), MAD (Madrid), QRO (Queretaro)

## [5.3.2] 2022-03-21

### Added
- new methods in NoSQLHandleConfig to control keeping a minimum number of connections alive in the connection pool
 - get/setConnectionPoolMinSize
- Added new methods in NoSQLHandleConfig to control the SSL handshake timeout,
default 3000 milliseconds.
  - get/setSslHandshakeTimeout

### Deprecated
- several methods in NoSQLHandleConfig are deprecated as they have no effect on the new connection pool implementation. The methods remain, temporarily, but they do not control the pool and have no effect
 - get/setConnectionPoolSize
 - get/setPoolMaxPending

### Changed
- there is a new connection pool implementation to simplify management of connections by reducing the need for configuration. The new pool will create new connections on demand, with no maximum.  It will also remove them to the configured minimum (default 0) after a period of inactivity
- the new connection pool will send periodic keep-alive style HTTP requests to maintain activity level. These requests are only sent if a minimum size is configured using NoSQLHandleConfig.setConnectionPoolMinSize. This mechanism is mostly useful in the cloud service because the server side will close idle connections. Creating new connections requires a new SSL handshake and can add latency to requests after idle time.

### Fixed
- Cloud only: Fixed an issue that a request may have unexpected latency when
authenticated with instance/resource principal due to security token refresh.

## [5.3.1] 2022-02-17

See also sections on 5.2.30 and 5.2.31 as they were not released publicly. The last public release was 5.2.29.

### Added
- Cloud only: Support for On-Demand tables in TableLimits
- Row modification time made available in GetResult
- Existing row modification time made available in PutResult and DeleteResult when operation fails and previous value is requested
- On-Prem only: Support for setting Durability in write operations (put/delete/writeMultiple/multiDelete)

### Changed
- Internally, the SDK now detects the serial version of the server it's connected to, and adjusts its capabilities to match. If the server is an older version, and some features may not be available, client apps may get a one-time log message (at INFO level) with text like "The requested feature is not supported by the connected server".


## [5.2.31] 2022-01-28

Oracle internal use release

### Changed
- Updated copyrights to 2022
- Internal changes to handling of channel (connection) acquisition, including
addition of retries, within the request timeout period.
- Enhanced logging of timeout and connection-related exceptions

### Fixed
- Cloud only: Updated internal rate limiter processing to work
properly with Instance Principals

## [5.2.30] 2022-01-21

Oracle internal use release

### Changed
- Cloud only: Updated OCI regions

### Added
- Added client statistics. Users can enable internal driver statistics by
using system property -Dcom.oracle.nosql.sdk.nosqldriver.stats.profile=
[none|regular|more|all] or by using the NoSQLHandleConfig.setStatsProfile() api.
- Added StatsControl interface as well as methods to control stats in
NoSQLHandleConfig and NoSQLHandle.
- Added to NoSQLHandleConfig:
 - get/setStatsInterval
 - get/setStatsProfile
 - get/setStatsPrettyPrint
 - getStatsHandler
- Added to NoSQLHandle:
 - getStatsControl

## [5.2.29] 2021-11-18

NOTE: version number 5.2.28 has been skipped

### Fixed
- Fixed NoSQLHandleConfig.getLibraryVersion(), which has been returning null
for a few releases.
- Cloud only:
  - Updated OCI regions
  - Fixed an issue using instance principal in OC2 realm. A SignatureProvider created
  with an instance principal might fail to obtain a security token from IAM and get
  "400 Bad Request" without any additional message.
- Fixed default logging so that its level can be better affected by a logging
configuration file

### Changed

The default networking configuration has changed to better scale without user
configuration and to work better with the underlying implementation.

- The default number of threads used for network traffic has changed from 2 to the
number of CPUs available * 2. This also affects the behavior of
NoSQLHandleConfig.setNumThreads() and NoSQLHandleConfig.getNumThreads()
- The default number of connections in the pool has changed from 2 to the
number of CPUs available * 2. This also affects the behavior of
NoSQLHandleConfig.setConnectionPoolSize() and
NoSQLHandleConfig.getConnectionPoolSize()
- The default number of pending calls to acquire a connection in the pool has
changed from 6 to 3. This also affects the behavior of
NoSQLHandleConfig.setPoolMaxPending() and NoSQLHandleConfig.getPoolMaxPending().
- Update netty dependency to 4.1.68.Final
- Update Jackson dependency to 2.12.4

## [5.2.27] - 2021-05-13

### Added
- Cloud only:
  - Added new SignatureProvider constructors to allow use of an instance principal with delegation token in a file for authorization and authentication.
    - SignatureProvider.createInstancePrincipalForDelegation(File delegationTokenFile)
    - SignatureProvider.createInstancePrincipalForDelegation(String iamAuthUri, Region region, File delegationTokenFile, Logger logger)
- Added methods on FieldValue for convenience checking of whether an instance is
of a given type, e.g. FieldValue.isInteger(), etc.

### Changed
- Cloud only:
  - Use SHA-256 to generate the fingerprint of instance principal certificate to
 request IAM security token.
 - The atomic value access methods in FieldValue such as getInt(), getLong(), etc will
 now succeed for all type conversions that do not lose information, doing implicit
 coercion. Previously they would throw ClassCastException if the FieldValue was not
 of the specific type.
 - Some methods that would throw NullPointerException for missing or
 invalid configurations now throw IllegalArgumentException. Related messages have
 been clarified.
 - Changed default duration of signature cache of SignatureProvider from 5 to 4 minutes
 - NoSQLHandle creation now performs SignatureProvider warm-up that will pre-create
 and cache the signature. Errors or delays occur during creating signature may
 result in handle creation failure that would not have happened in previous releases (cloud service only)

### Fixed
- Use correct netty constructor when using an HTTP proxy without a username or
password
- Fixed a problem where the cloud service might succeed when dropping a table
that does not exist without using "drop table if exists" when it should throw
TableNotFoundException
- Fixed javadoc for NoSQLHandleConfig.setTableRequestTimeout to remove incorrect statement
- Unhide NoSQLHandleConfig methods to deal with an HTTP proxy
 - setProxyHost
 - setProxyPort
 - setProxyUsername
 - setProxyPassword
- Cloud service only, instance principal issues:
  - Fixed an issue where the first request issued using instance principal may take
 longer than 5 seconds and throw RequestTimeoutException if handle uses the default
 request timeout.
  - Fixed a problem where SignatureProvider with instance principal may use expired
 security token issued by IAM to create signature, which causes InvalidAuthorizationException.

## [5.2.26] - 2021-02-09

### Changed
- Updated copyrights to 2021
- Updated versions of dependencies to latest releases
- Updated links to Oracle NoSQL Database generic documentation to point to
current documentation

### Fixed
- Description for the SDK in the pom file is now correct

## [5.2.25] - 2020-12-11

### Added
- Rate Limiting (cloud only):
  - New method NoSQLHandleConfig.setRateLimitingEnabled() to enable automatic internal rate limiting based on table read and write throughput limits.
  - If rate limiting is enabled:
    - NoSQLHandleConfig.setDefaultRateLimitingPercentage() can control how much of a table's full limits this client handle can consume (default = 100%).
    - Result classes now have a getRateLimitDelayedMs() method to return the amount of time an operation was delayed due to internal rate limiting.
  - Alternately, rate limiters can be supplied on a per-request basis.
  - For more information, see RateLimitingExample.java and the java docs for RateLimiterConfig.
- RetryStats: New object allows the application to see how much time and for what reasons an operation was internally retried.
  - For successful operations, retry stats can be retrieved using Result.getRetryStats().
  - Otherwise, the original Request may have retry stats available via Request.getRetryStats() (for example, after an exception was thrown).
- Cloud only: New regions: ap-chiyoda-1, me-dubai-1, uk-cardiff-1 and sa-santiago-1
- Cloud only: Added new SignatureProvider constructors to allow use of an instance
principal with a delegation token for authorization and authentication:
 - SignatureProvider.createInstancePrincipalForDelegation()
 - BinaryValue constructor to create BinaryValue from a Base64-encoded string

### Fixed
- Ensure that TableLimits is always null in TableResult on-premise.
- Fixed a problem where SignatureProvider.getAuthorizationString may fail due to an IllegalStateException with error "Timer already cancelled".
- Add timezone offset to the string representation of a TimestampValue to properly conform to ISO 8601 format.
- Fixed request timeout in README.md quickstart example. 60s would cause
problems with some environments
- Cloud only. Fixed issue where a handle wouldn't fully close because of a lingering
thread, interfering with process exit

### Changed
- DefaultRetryHandler now uses incremental backoff mechanism (instead of fixed 1-second delay) and may be extended.
- Updated examples to use doTableRequest() instead of tableRequest() followed by waitForCompletion().

## [5.2.19] - 2020-09-17

### Added
- Added NoSQLHandleConfig.get/setMaxContentLength() to allow on-premise
configuration of a maximum request/response size. It defaults to 32MB.

### Fixed
- Added missing README.md file to release

## [5.2.17] - 2020-08-14

### Added
- Added NoSQLHandleConfig.setSSLProtocols() to allow the user to configure preferred SSL protocol
- Cloud only. Added the support in SignatureProvider to configure and pass region to NoSQLHandleConfig using new constructor of NoSQLHandleConfig(AuthorizationProvider):
  - SignatureProvider built with OCI standard config file is now able to read 'region' parameter from config file and pass to NoSQLHandleConfig implicitly
  - Added a new constructor SignatureProvider(String tenantId, String userId, String fingerprint, File privateKeyFile, char[] passphrase, Region region) to allow passing Region programmatically with user profile
  - Added two new builder methods SignatureProvider.createWithInstancePrincipal(Region region) and SignatureProvider.createWithInstancePrincipal(String iamAuthUri, Region region, Logger logger) to allow setting Region with instance principal
- Cloud only. Added new regions: AP_MELBOURNE_1, AP_OSAKA_1, ME_JEDDAH_1, EU_AMSTERDAM_1, CA_MONTREAL_1
- Added static JsonOptions object, PRETTY, for convenience
- Added generic group by and SELECT DISTINCT. These features will only work with servers that also support generic group by.
- Added a new class, JsonReader, to enable construction of multiple MapValue instances from a stream of JSON objects from a String, File, or InputStream
- Cloud only. Added support for authenticating via Resource Principal. This can be used in Oracle Cloud Functions to access NoSQL cloud service
  - Added two new builder methods SignatureProvider.createWithResourcePrincipal and SignatureProvider.createWithResourcePrincipal(Logger logger)
  - Added a new method SignatureProvider.getResourcePrincipalClaim(String key) to retrieve resource principal metadata with ResourcePrincipalClaimKeys such as compartment and tenancy OCID
- Added JsonOptions.setMaintainInsertionOrder() which, if set, will cause
MapValue  instances created from JSON to maintain the insertion order of fields
in the map so that iteration is predictable.

### Fixed
- Don't validate request sizes. On-premises only
- JsonOptions.setPrettyPrint(true) now works
- Request timeouts now operate correctly on milliseconds instead of rounding up to seconds
- Changed min/max implementation to make them deterministic
- TableUsageRequest: added validation check that endTime must be greater than
startTime if both of them are specified, throw IAE if endTime is smaller than
startTime.
- Fix a possible memory leak that could occur if an error was returned before
a request was sent.
- Fixed out of order parameters in PreparedStatement.copyStatement
- Deprecated the TableBusyException, which will no longer occur. It will be
removed in a future version.
- Fix another memory leak that could occur on the receive side when the response
was discarded due to unmatched request Id.
- Fixed a problem where the HTTP Host header was not being adding in all request
cases. This prevented use of an intermediate proxy such as Nginx, which validates headers. On-premises only.
- TableUsageRequest: added validation check that startTime, endTime and limit
must not be negative value.

## [5.2.11] - 2020-02-10

### Added
- OCI Native support for the cloud service
- Include support for IAM based security in the cloud service
- When using the cloud service tables are now created in compartments.  Compartments can be specified for tables in APIs and query statements. By default the compartment is the root compartment of the tenancy when authenticated as a specific user. The compartment name or id can be specified by default in NoSQLHandleConfig or specified in each Request object. The compartment name can also be used a prefix on a table name where table names are accepted and in queries, e.g. "mycompartment:mytable".

### Changed
- Deprecated use of TableResult.waitForState methods in favor of the simpler, not static, TableResult.waitForCompletion method.

### Removed
- Removed support for IDCS based security in the cloud service

## [5.1.15] - 2019-11-18

### Changed
- Enabled SSL hostname verification
- Reduced logging severityof bad http channels
- Bundle newer versions of netty and Jackson libraries

## [5.1.12] - 2019-08-20
### Fixed
- Modified MapValue and handling of GetResult and QueryResult to maintain declaration order for fields. For queries, this is the order in which they are selected. For rows it is the declaration order from the initial table creation.

### Changed
- Changed version numbering system to major.minor.patch, starting with 5.1.x
- Change default logging level to WARNING

### Added
- Added new constructor for NoSQLHandleConfig to take a string endpoint. It should be used in preference to the constructor that accepts a URL.
- Added PutRequest.setExactMatch() to allow the user to control whether an
exact schema match is required on a put. The default behavior is false.
- Support for complex, multi-shard queries:
  - Sorted/ordered multi-shard queries.
  - Multi-shard aggregation.
  - Geo-spatial queries such as geo_near().
- Support for Identity Columns:
  - Added PutRequest.get/setIdentityCacheSize() to allow a user to control the number of cached values are used for identity columns. The default value is set when the identity column is defined.
  - Added PutResult.getGeneratedValue() which will return a non-null value if an identity column value was generated by the operation. This is only relevant for tables with an identity column defined.
- Added a new, simpler TableResult.waitForCompletion() interface to wait for the completion of a TableRequest vs waiting for a specific state.
- Added NoSQLHandle.doTableRequest to encapsulate a TableRequest and waiting for
  its completion in a single, synchronous call.
- Added OperationNotSupportedException to handle operations that are specific to on-premises and cloud service environments

- Support for both the Oracle NoSQL Database Cloud Service and the on-premises Oracle NoSQL Database product.
  - Added StoreAccessTokenProvider for authentication of access to an on-premises store
  - Added AuthenticationException to encapsulate authentication problems when
  accessing an on-premises store.
  - Added SystemRequest, SystemStatusRequest, and SystemResult for administrative
  operations that are not table-specific.
  - Added NoSQLHandle.doSystemRequest to encapsulate a SystemRequest and waiting for its completion in a single, synchronous call.
  -   Now that the driver can access both the cloud service and an on-premises store
  some operations, classes and exceptions are specific to each environment. These are
  noted in updated javadoc.

## [18.277] - 2018-10-04
This was the initial release of the Java driver for the Oracle NoSQL Database
Cloud Service.<|MERGE_RESOLUTION|>--- conflicted
+++ resolved
@@ -5,16 +5,13 @@
 ## Unreleased
 
 ### Added
-<<<<<<< HEAD
 - Cloud only: added session token authentication support
   - SignatureProvider.createWithSessionToken()
   - SignatureProvider.createWithSessionToken(String profile)
   - SignatureProvider.createWithSessionToken(String configFilePath, String profile)
 - Cloud only: added support to read region from system environment variable
  OCI_REGION if using user principal or session token authentication
-=======
 - Cloud only: added new OCI regions (NAP, AVZ, AGA, VAP)
->>>>>>> ec02ea76
 
 ### Changed
 - Moved a couple internal log messages to FINE instead of INFO
